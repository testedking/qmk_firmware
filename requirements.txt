--- conflicted
+++ resolved
@@ -2,11 +2,8 @@
 appdirs
 argcomplete
 colorama
-<<<<<<< HEAD
+dotty-dict
 fnvhash
-=======
-dotty-dict
->>>>>>> bbc3bc55
 hid
 hjson
 Jinja2
