# Python requirements
appdirs
argcomplete
colorama
fnvhash
hid
hjson
<<<<<<< HEAD
Jinja2
jsonschema>=3
=======
jsonschema>=4
>>>>>>> 2cfbc144
milc>=1.4.2
pygments
pyusb
qmk-dotty-dict<|MERGE_RESOLUTION|>--- conflicted
+++ resolved
@@ -5,12 +5,8 @@
 fnvhash
 hid
 hjson
-<<<<<<< HEAD
 Jinja2
-jsonschema>=3
-=======
 jsonschema>=4
->>>>>>> 2cfbc144
 milc>=1.4.2
 pygments
 pyusb
