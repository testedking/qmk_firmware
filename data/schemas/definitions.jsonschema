{
    "$schema": "https://json-schema.org/draft/2020-12/schema#",
    "$id": "qmk.definitions.v1",
    "title": "Common definitions used across QMK's jsonschemas.",
    "type": "object",
    "bcd_version": {
        "type": "string",
        "pattern": "^[0-9]{1,2}\\.[0-9]\\.[0-9]$"
    },
    "bit": {
        "type": "integer",
        "minimum": 0,
        "maximum": 1
    },
    "boolean_array": {
        "type": "object",
        "additionalProperties": {"type": "boolean"}
    },
<<<<<<< HEAD
    "build_target": {
        "oneOf": [
            {"$ref": "#/keyboard_keymap_tuple"},
            {"$ref": "#/json_file_path"}
        ]
    },
    "define": {
        "type": "string",
        "minLength": 2,
        "maxLength": 50,
        "pattern": "^[A-Z_]*$"
    },
=======
>>>>>>> 0c43a15c
    "filename": {
        "type": "string",
        "minLength": 1,
        "pattern": "^[0-9a-z_]*$"
    },
    "hex_number_2d": {
        "type": "string",
        "pattern": "^0x[0-9A-F]{2}$"
    },
    "hex_number_4d": {
        "type": "string",
        "pattern": "^0x[0-9A-F]{4}$"
    },
    "json_file_path": {
        "type": "string",
        "pattern": "^[0-9a-z_/\\-]+\\.json$"
    },
    "key_unit": {
        "type": "number",
        "minimum": 0
    },
    "keyboard": {
        "type": "string",
        "pattern": "^[0-9a-z][0-9a-z_/]*$"
    },
    "keyboard_keymap_tuple": {
        "type": "array",
        "prefixItems": [
            {"$ref": "#/keyboard"},
            {"$ref": "#/filename"}
        ],
        "minItems": 2,
        "maxItems": 2,
        "unevaluatedItems": false
    },
    "keyboard_keymap_env": {
        "type": "array",
        "prefixItems": [
            {"$ref": "#/keyboard"},
            {"$ref": "#/filename"},
            {"$ref": "#/kvp_object"}
        ],
        "minItems": 3,
        "maxItems": 3,
        "unevaluatedItems": false
    },
    "keycode": {
        "type": "string",
        "minLength": 2,
        "maxLength": 50,
        "pattern": "^[A-Z][A-Zs_0-9]*$"
    },
    "keycode_decl": {
        "type": "object",
        "required": [
            "key"
        ],
        "properties": {
            "key": {"$ref": "#/keycode"},
            "label": {"$ref": "#/text_identifier"},
            "aliases": {
                "type": "array",
                "minItems": 1,
                "items": {"$ref": "#/keycode_short"}
            }
        }
    },
    "keycode_decl_array": {
        "type": "array",
        "minItems": 1,
        "items": {"$ref": "#/keycode_decl"}
    },
    "keycode_short": {
        "type": "string",
        "minLength": 2,
        "maxLength": 7,
        "pattern": "^[A-Z][A-Zs_0-9]*$"
    },
    "kvp_object": {
        "type": "object",
        "additionalProperties": {"type": "string"}
    },
    "layout_macro": {
        "oneOf": [
            {
                "type": "string",
                "enum": [
                    "LAYOUT",
                    "LAYOUT_1x2uC",
                    "LAYOUT_1x2uL",
                    "LAYOUT_1x2uR",
                    "LAYOUT_2x2uC",
                    "LAYOUT_2x3uC",
                    "LAYOUT_625uC",
                    "LAYOUT_ortho_3x12_1x2uC",
                    "LAYOUT_ortho_4x12_1x2uC",
                    "LAYOUT_ortho_4x12_1x2uL",
                    "LAYOUT_ortho_4x12_1x2uR",
                    "LAYOUT_ortho_5x12_1x2uC",
                    "LAYOUT_ortho_5x12_2x2uC",
                    "LAYOUT_ortho_5x14_1x2uC",
                    "LAYOUT_ortho_5x14_1x2uL",
                    "LAYOUT_ortho_5x14_1x2uR",
                    "LAYOUT_planck_1x2uC",
                    "LAYOUT_planck_1x2uL",
                    "LAYOUT_planck_1x2uR",
                    "LAYOUT_preonic_1x2uC",
                    "LAYOUT_preonic_1x2uL",
                    "LAYOUT_preonic_1x2uR"
                ]
            },
            {
                "type": "string",
                "pattern": "^LAYOUT_[0-9a-z_]*$"
            }
        ]
    },
    "mcu_pin": {
        "oneOf": [
            {
                "type": "string",
                "enum": ["NO_PIN"]
            },
            {
                "type": "string",
                "pattern": "^[A-K]\\d{1,2}$"
            },
            {
                "type": "string",
                "pattern": "^LINE_PIN\\d{1,2}$"
            },
            {
                "type": "string",
                "pattern": "^GP\\d{1,2}$"
            },
            {"type": "integer"},
            {"type": "null"}
        ]
    },
    "mcu_pin_array": {
        "type": "array",
        "items": {"$ref": "#/mcu_pin"}
    },
    "signed_decimal": {
        "type": "number"
    },
    "signed_int": {
        "type": "integer"
    },
    "signed_int_8": {
        "type": "integer",
        "minimum": -127,
        "maximum": 127
    },
    "snake_case": {
        "type": "string",
        "pattern": "^[a-z][a-z0-9_]*$"
    },
    "string_array": {
        "type": "array",
        "items": {"type": "string"}
    },
    "string_object": {
        "type": "object",
        "additionalProperties": {"type": "string"}
    },
    "text_identifier": {
        "type": "string",
        "minLength": 1,
        "maxLength": 250
    },
    "text_unsigned_int": {
        "type": "string",
        "pattern": "^[0-8]+$"
    },
    "unsigned_decimal": {
        "type": "number",
        "minimum": 0
    },
    "unsigned_int": {
        "type": "integer",
        "minimum": 0
    },
    "unsigned_int_8": {
        "type": "integer",
        "minimum": 0,
        "maximum": 255
    }
}<|MERGE_RESOLUTION|>--- conflicted
+++ resolved
@@ -16,7 +16,6 @@
         "type": "object",
         "additionalProperties": {"type": "boolean"}
     },
-<<<<<<< HEAD
     "build_target": {
         "oneOf": [
             {"$ref": "#/keyboard_keymap_tuple"},
@@ -29,8 +28,6 @@
         "maxLength": 50,
         "pattern": "^[A-Z_]*$"
     },
-=======
->>>>>>> 0c43a15c
     "filename": {
         "type": "string",
         "minLength": 1,
