{
    "$schema": "https://json-schema.org/draft/2020-12/schema#",
    "$id": "qmk.definitions.v1",
    "title": "Common definitions used across QMK's jsonschemas.",
    "type": "object",
    "bcd_version": {
        "type": "string",
        "pattern": "^[0-9]{1,2}\\.[0-9]\\.[0-9]$"
    },
    "bit": {
        "type": "integer",
        "minimum": 0,
        "maximum": 1
    },
    "boolean_array": {
        "type": "object",
        "additionalProperties": {"type": "boolean"}
    },
    "build_target": {
        "oneOf": [
            {"$ref": "#/keyboard_keymap_tuple"},
            {"$ref": "#/json_file_path"}
        ]
    },
    "filename": {
        "type": "string",
        "minLength": 1,
        "pattern": "^[0-9a-z_]*$"
    },
    "define": {
        "type": "string",
        "minLength": 2,
        "maxLength": 50,
        "pattern": "^[A-Z_]*$"
    },
    "hex_number_2d": {
        "type": "string",
        "pattern": "^0x[0-9A-F]{2}$"
    },
    "hex_number_4d": {
        "type": "string",
        "pattern": "^0x[0-9A-F]{4}$"
    },
    "json_file_path": {
        "type": "string",
        "pattern": "^[0-9a-z_/\\-]+\\.json$"
    },
<<<<<<< HEAD
    "text_unsigned_int": {
        "type": "string",
        "pattern": "^[0-8]+$"
    },
    "text_identifier": {
=======
    "key_unit": {
        "type": "number"
    },
    "keyboard": {
>>>>>>> daa5afcf
        "type": "string",
        "pattern": "^[0-9a-z][0-9a-z_/]*$"
    },
    "keyboard_keymap_tuple": {
        "type": "array",
        "prefixItems": [
            {"$ref": "#/keyboard"},
            {"$ref": "#/filename"}
        ],
        "unevaluatedItems": false
    },
    "keycode": {
        "type": "string",
        "minLength": 2,
        "maxLength": 50,
        "pattern": "^[A-Z][A-Zs_0-9]*$"
    },
    "keycode_decl": {
        "type": "object",
        "required": [
            "key"
        ],
        "properties": {
            "key": {"$ref": "#/keycode"},
            "label": {"$ref": "#/text_identifier"},
            "aliases": {
                "type": "array",
                "minItems": 1,
                "items": {"$ref": "#/keycode_short"}
            }
        }
    },
    "keycode_decl_array": {
        "type": "array",
        "minItems": 1,
        "items": {"$ref": "#/keycode_decl"}
    },
    "keycode_short": {
        "type": "string",
        "minLength": 2,
        "maxLength": 7,
        "pattern": "^[A-Z][A-Zs_0-9]*$"
    },
    "layout_macro": {
        "oneOf": [
            {
                "type": "string",
                "enum": [
                    "LAYOUT",
                    "LAYOUT_1x2uC",
                    "LAYOUT_1x2uL",
                    "LAYOUT_1x2uR",
                    "LAYOUT_2x2uC",
                    "LAYOUT_2x3uC",
                    "LAYOUT_625uC",
                    "LAYOUT_ortho_3x12_1x2uC",
                    "LAYOUT_ortho_4x12_1x2uC",
                    "LAYOUT_ortho_4x12_1x2uL",
                    "LAYOUT_ortho_4x12_1x2uR",
                    "LAYOUT_ortho_5x12_1x2uC",
                    "LAYOUT_ortho_5x12_2x2uC",
                    "LAYOUT_ortho_5x14_1x2uC",
                    "LAYOUT_ortho_5x14_1x2uL",
                    "LAYOUT_ortho_5x14_1x2uR",
                    "LAYOUT_planck_1x2uC",
                    "LAYOUT_planck_1x2uL",
                    "LAYOUT_planck_1x2uR",
                    "LAYOUT_preonic_1x2uC",
                    "LAYOUT_preonic_1x2uL",
                    "LAYOUT_preonic_1x2uR"
                ]
            },
            {
                "type": "string",
                "pattern": "^LAYOUT_[0-9a-z_]*$"
            }
        ]
    },
    "mcu_pin": {
        "oneOf": [
            {
                "type": "string",
                "enum": ["NO_PIN"]
            },
            {
                "type": "string",
                "pattern": "^[A-K]\\d{1,2}$"
            },
            {
                "type": "string",
                "pattern": "^LINE_PIN\\d{1,2}$"
            },
            {
                "type": "string",
                "pattern": "^GP\\d{1,2}$"
            },
            {"type": "integer"},
            {"type": "null"}
        ]
    },
    "mcu_pin_array": {
        "type": "array",
        "items": {"$ref": "#/mcu_pin"}
    },
    "signed_decimal": {
        "type": "number"
    },
    "signed_int": {
        "type": "integer"
    },
    "signed_int_8": {
        "type": "integer",
        "minimum": -127,
        "maximum": 127
    },
    "snake_case": {
        "type": "string",
        "pattern": "^[a-z][a-z0-9_]*$"
    },
    "string_array": {
        "type": "array",
        "items": {"type": "string"}
    },
    "string_object": {
        "type": "object",
        "additionalProperties": {"type": "string"}
    },
    "text_identifier": {
        "type": "string",
        "minLength": 1,
        "maxLength": 250
    },
    "unsigned_decimal": {
        "type": "number",
        "minimum": 0
    },
    "unsigned_int": {
        "type": "integer",
        "minimum": 0
    },
    "unsigned_int_8": {
        "type": "integer",
        "minimum": 0,
        "maximum": 255
    }
}<|MERGE_RESOLUTION|>--- conflicted
+++ resolved
@@ -22,17 +22,17 @@
             {"$ref": "#/json_file_path"}
         ]
     },
-    "filename": {
-        "type": "string",
-        "minLength": 1,
-        "pattern": "^[0-9a-z_]*$"
-    },
     "define": {
         "type": "string",
         "minLength": 2,
         "maxLength": 50,
         "pattern": "^[A-Z_]*$"
     },
+    "filename": {
+        "type": "string",
+        "minLength": 1,
+        "pattern": "^[0-9a-z_]*$"
+    },
     "hex_number_2d": {
         "type": "string",
         "pattern": "^0x[0-9A-F]{2}$"
@@ -45,18 +45,10 @@
         "type": "string",
         "pattern": "^[0-9a-z_/\\-]+\\.json$"
     },
-<<<<<<< HEAD
-    "text_unsigned_int": {
-        "type": "string",
-        "pattern": "^[0-8]+$"
-    },
-    "text_identifier": {
-=======
     "key_unit": {
         "type": "number"
     },
     "keyboard": {
->>>>>>> daa5afcf
         "type": "string",
         "pattern": "^[0-9a-z][0-9a-z_/]*$"
     },
@@ -189,6 +181,10 @@
         "minLength": 1,
         "maxLength": 250
     },
+    "text_unsigned_int": {
+        "type": "string",
+        "pattern": "^[0-8]+$"
+    },
     "unsigned_decimal": {
         "type": "number",
         "minimum": 0
