/*
 * Copyright 2021 Quentin LEBASTARD <qlebastard@gmail.com>
 * Copyright 2021 Charly Delay <charly@codesink.dev> (@0xcharly)
 *
 * This program is free software: you can redistribute it and/or modify
 * it under the terms of the GNU General Public License as published by
 * the Free Software Foundation, either version 2 of the License, or
 * (at your option) any later version.
 *
 * This program is distributed in the hope that it will be useful,
 * but WITHOUT ANY WARRANTY; without even the implied warranty of
 * MERCHANTABILITY or FITNESS FOR A PARTICULAR PURPOSE.  See the
 * GNU General Public License for more details.
 *
 * You should have received a copy of the GNU General Public License
 * along with this program.  If not, see <http://www.gnu.org/licenses/>.
 */

#pragma once

/* Key matrix configuration. */
#define MATRIX_ROWS 10 // Rows are doubled-up.
#define MATRIX_COLS 6

#define DIODE_DIRECTION ROW2COL

/* Set 0 if debouncing isn't needed. */
#define DEBOUNCE 5

/* Trackball angle adjustment. */
#define ROTATIONAL_TRANSFORM_ANGLE -25

/* RGB settings. */
#ifdef RGB_MATRIX_ENABLE
<<<<<<< HEAD
#    define SPLIT_TRANSPORT_MIRROR
#    define RGB_MATRIX_LED_COUNT RGBLED_NUM
=======
#    define RGBLED_NUM 58
#    define RGBLED_SPLIT \
        { 29, 29 }
#    define DRIVER_LED_TOTAL RGBLED_NUM
>>>>>>> 06a3801a
#    define RGB_MATRIX_SPLIT RGBLED_SPLIT
#endif<|MERGE_RESOLUTION|>--- conflicted
+++ resolved
@@ -32,14 +32,7 @@
 
 /* RGB settings. */
 #ifdef RGB_MATRIX_ENABLE
-<<<<<<< HEAD
-#    define SPLIT_TRANSPORT_MIRROR
-#    define RGB_MATRIX_LED_COUNT RGBLED_NUM
-=======
-#    define RGBLED_NUM 58
-#    define RGBLED_SPLIT \
+#    define RGB_MATRIX_LED_COUNT 58
+#    define RGB_MATRIX_SPLIT \
         { 29, 29 }
-#    define DRIVER_LED_TOTAL RGBLED_NUM
->>>>>>> 06a3801a
-#    define RGB_MATRIX_SPLIT RGBLED_SPLIT
 #endif