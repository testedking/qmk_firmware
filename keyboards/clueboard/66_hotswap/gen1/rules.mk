--- conflicted
+++ resolved
@@ -1,23 +1,2 @@
-LED_MATRIX_DRIVER = IS31FL3731
-
-<<<<<<< HEAD
 # project specific files
-SRC =	led.c
-=======
-# Build Options
-#   comment out to disable the options.
-#
-BOOTMAGIC_ENABLE = yes	# Virtual DIP switch configuration
-MOUSEKEY_ENABLE = yes	# Mouse keys
-EXTRAKEY_ENABLE = yes	# Audio control and System control
-CONSOLE_ENABLE = yes	# Console for debug
-COMMAND_ENABLE = yes    # Commands for debug and configuration
-#SLEEP_LED_ENABLE = yes  # Breathing sleep LED during USB suspend
-NKRO_ENABLE = yes	    # USB Nkey Rollover
-AUDIO_ENABLE = yes
-# SERIAL_LINK_ENABLE = yes
-
-# project specific files
-SRC =	led.c
-LAYOUTS += 66_ansi
->>>>>>> d02c4c52
+SRC =	led.c