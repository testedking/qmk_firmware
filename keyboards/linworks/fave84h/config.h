--- conflicted
+++ resolved
@@ -16,32 +16,6 @@
 */
 #pragma once
 
-<<<<<<< HEAD
-
-/* key matrix size */
-#define MATRIX_ROWS 6
-#define MATRIX_COLS 17
-
-/*
- * Keyboard Matrix Assignments
- *
- * Change this to how you wired your keyboard
- * COLS: AVR pins used for columns, left to right
- * ROWS: AVR pins used for rows, top to bottom
- * DIODE_DIRECTION: COL2ROW = COL = Anode (+), ROW = Cathode (-, marked on diode)
- *         ROW2COL = ROW = Anode (+), COL = Cathode (-, marked on diode)
- *
-*/
-
-// Checked with Eagle Schematic
-#define MATRIX_ROW_PINS { B1, B2, B3, D3, D1, D0  }
-#define MATRIX_COL_PINS { F0, F1, F4, F5, F6, F7, C7, C6, B6, B5, B4, D7, D6, D4, B0, B7, E6}
-
-/* COL2ROW or ROW2COL */
-#define DIODE_DIRECTION COL2ROW
-
-=======
->>>>>>> bccf2cba
 /* Define RGB */
 #ifdef RGB_MATRIX_ENABLE
 
