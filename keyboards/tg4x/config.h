--- conflicted
+++ resolved
@@ -17,31 +17,7 @@
 
 #pragma once
 
-<<<<<<< HEAD
-  #define RGBLED_NUM 6
-=======
-
-/*
- * Keyboard Matrix Assignments
- *
- * Change this to how you wired your keyboard
- * COLS: AVR pins used for columns, left to right
- * ROWS: AVR pins used for rows, top to bottom
- * DIODE_DIRECTION: COL2ROW = COL = Anode (+), ROW = Cathode (-, marked on diode)
- *                  ROW2COL = ROW = Anode (+), COL = Cathode (-, marked on diode)
- *
- */
- //                        0   1   2   3   4   5   6   7
-#define MATRIX_ROW_PINS { B5, B4, E6, D7, C6, D4, D0, D1 }
-#define MATRIX_COL_PINS { D3, B3, B1, F7, F6, F5, F4 }
-
-/* COL2ROW, ROW2COL*/
-#define DIODE_DIRECTION COL2ROW
-
-#define RGB_DI_PIN D2
-#ifdef RGB_DI_PIN
   #define RGBLED_NUM 7
->>>>>>> 354edac6
   #define RGBLIGHT_HUE_STEP 8
   #define RGBLIGHT_SAT_STEP 8
   #define RGBLIGHT_VAL_STEP 8
