--- conflicted
+++ resolved
@@ -272,26 +272,6 @@
       }
     }
   } else {
-<<<<<<< HEAD
-    if (index == 0) {
-      if (clockwise) {
-        #ifdef MOUSEKEY_ENABLE
-          register_code(KC_MS_WH_DOWN);
-          unregister_code(KC_MS_WH_DOWN);
-        #else
-          register_code(KC_PGDN);
-          unregister_code(KC_PGDN);
-        #endif
-      } else {
-        #ifdef MOUSEKEY_ENABLE
-          register_code(KC_MS_WH_UP);
-          unregister_code(KC_MS_WH_UP);
-        #else
-          register_code(KC_PGUP);
-          unregister_code(KC_PGUP);
-        #endif
-      }
-=======
     if (clockwise) {
       #ifdef MOUSEKEY_ENABLE
         tap_code(KC_MS_WH_DOWN);
@@ -304,7 +284,6 @@
       #else
         tap_code(KC_PGUP);
       #endif
->>>>>>> 9177c6fe
     }
   }
 }
