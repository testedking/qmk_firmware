--- conflicted
+++ resolved
@@ -79,15 +79,11 @@
     CONSOLE_INTERFACE,
 #endif
 
-<<<<<<< HEAD
 #ifdef XAP_ENABLE
-    XAP_INTERFACE = NEXT_INTERFACE,
-#endif
-
-    TOTAL_INTERFACES = NEXT_INTERFACE
-=======
+    XAP_INTERFACE,
+#endif
+
     TOTAL_INTERFACES
->>>>>>> a19ae3d7
 };
 
 #define MAX_INTERFACES 3
