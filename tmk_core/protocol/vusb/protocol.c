/* Name: main.c
 * Project: hid-mouse, a very simple HID example
 * Author: Christian Starkjohann
 * Creation Date: 2008-04-07
 * Tabsize: 4
 * Copyright: (c) 2008 by OBJECTIVE DEVELOPMENT Software GmbH
 * License: GNU GPL v2 (see License.txt), GNU GPL v3 or proprietary (CommercialLicense.txt)
 * This Revision: $Id: main.c 790 2010-05-30 21:00:26Z cs $
 */

#include <stdint.h>

#include <avr/interrupt.h>
#include <avr/power.h>
#include <avr/wdt.h>
#include <avr/sleep.h>

#include <usbdrv/usbdrv.h>

#include "vusb.h"

#include "keyboard.h"
#include "host.h"
#include "timer.h"
#include "debug.h"
#include "suspend.h"
#include "wait.h"
#include "sendchar.h"

#ifdef SLEEP_LED_ENABLE
#    include "sleep_led.h"
#endif

<<<<<<< HEAD
#ifdef CONSOLE_ENABLE
void console_task(void);
#endif

#ifdef RAW_ENABLE
void raw_hid_task(void);
#endif

#ifdef XAP_ENABLE
void xap_task(void);
#endif

=======
>>>>>>> 63dd131d
/* This is from main.c of USBaspLoader */
static void initForUsbConnectivity(void) {
    uint8_t i = 0;

    usbInit();
    /* enforce USB re-enumerate: */
    usbDeviceDisconnect(); /* do this while interrupts are disabled */
    while (--i) {          /* fake USB disconnect for > 250 ms */
        wdt_reset();
        wait_ms(1);
    }
    usbDeviceConnect();
}

static inline void vusb_send_remote_wakeup(void) {
    cli();

    uint8_t ddr_orig = USBDDR;
    USBOUT |= (1 << USBMINUS);
    USBDDR = ddr_orig | USBMASK;
    USBOUT ^= USBMASK;

    wait_ms(25);

    USBOUT ^= USBMASK;
    USBDDR = ddr_orig;
    USBOUT &= ~(1 << USBMINUS);

    sei();
}

bool vusb_suspended = false;

static inline void vusb_suspend(void) {
#ifdef SLEEP_LED_ENABLE
    sleep_led_enable();
#endif

    suspend_power_down();
}

static inline void vusb_wakeup(void) {
    suspend_wakeup_init();

#ifdef SLEEP_LED_ENABLE
    sleep_led_disable();
#endif
}

/** \brief Setup USB
 *
 * FIXME: Needs doc
 */
static void setup_usb(void) {
    initForUsbConnectivity();
}

uint16_t sof_timer = 0;

void protocol_setup(void) {
#if USB_COUNT_SOF
    sof_timer = timer_read();
#endif

#ifdef CLKPR
    // avoid unintentional changes of clock frequency in devices that have a
    // clock prescaler
    clock_prescale_set(clock_div_1);
#endif
}

void protocol_pre_init(void) {
    setup_usb();
    sei();
}

void protocol_post_init(void) {
    host_set_driver(vusb_driver());
    wait_ms(50);
}

static inline bool should_do_suspend(void) {
#if USB_COUNT_SOF
    if (usbSofCount != 0) {
        usbSofCount    = 0;
        sof_timer      = timer_read();
        vusb_suspended = false;
    } else {
        // Suspend when no SOF in 3ms-10ms(7.1.7.4 Suspending of USB1.1)
        if (!vusb_suspended && timer_elapsed(sof_timer) > 5) {
            vusb_suspended = true;
        }
    }
#endif
    return vusb_suspended;
}

void protocol_pre_task(void) {
#if !defined(NO_USB_STARTUP_CHECK)
    if (should_do_suspend()) {
        dprintln("suspending keyboard");
        while (should_do_suspend()) {
            vusb_suspend();
            if (suspend_wakeup_condition()) {
                vusb_send_remote_wakeup();

#    if USB_SUSPEND_WAKEUP_DELAY > 0
                // Some hubs, kvm switches, and monitors do
                // weird things, with USB device state bouncing
                // around wildly on wakeup, yielding race
                // conditions that can corrupt the keyboard state.
                //
                // Pause for a while to let things settle...
                wait_ms(USB_SUSPEND_WAKEUP_DELAY);
#    endif
            }
        }
        vusb_wakeup();
    }
#endif
}

void protocol_keyboard_task(void) {
    usbPoll();

    // TODO: configuration process is inconsistent. it sometime fails.
    // To prevent failing to configure NOT scan keyboard during configuration
    if (usbConfiguration && usbInterruptIsReady()) {
        keyboard_task();
    }
}

<<<<<<< HEAD
#ifdef RAW_ENABLE
    usbPoll();

    if (usbConfiguration && usbInterruptIsReady4()) {
        raw_hid_task();
    }
#endif

#ifdef XAP_ENABLE
    usbPoll();

    if (usbConfiguration && usbInterruptIsReady4()) {
        xap_task();
    }
#endif

#ifdef CONSOLE_ENABLE
    usbPoll();

    if (usbConfiguration && usbInterruptIsReady3()) {
        console_task();
    }
#endif
=======
void protocol_post_task(void) {
    // do nothing
>>>>>>> 63dd131d
}<|MERGE_RESOLUTION|>--- conflicted
+++ resolved
@@ -31,21 +31,6 @@
 #    include "sleep_led.h"
 #endif
 
-<<<<<<< HEAD
-#ifdef CONSOLE_ENABLE
-void console_task(void);
-#endif
-
-#ifdef RAW_ENABLE
-void raw_hid_task(void);
-#endif
-
-#ifdef XAP_ENABLE
-void xap_task(void);
-#endif
-
-=======
->>>>>>> 63dd131d
 /* This is from main.c of USBaspLoader */
 static void initForUsbConnectivity(void) {
     uint8_t i = 0;
@@ -178,32 +163,6 @@
     }
 }
 
-<<<<<<< HEAD
-#ifdef RAW_ENABLE
-    usbPoll();
-
-    if (usbConfiguration && usbInterruptIsReady4()) {
-        raw_hid_task();
-    }
-#endif
-
-#ifdef XAP_ENABLE
-    usbPoll();
-
-    if (usbConfiguration && usbInterruptIsReady4()) {
-        xap_task();
-    }
-#endif
-
-#ifdef CONSOLE_ENABLE
-    usbPoll();
-
-    if (usbConfiguration && usbInterruptIsReady3()) {
-        console_task();
-    }
-#endif
-=======
 void protocol_post_task(void) {
     // do nothing
->>>>>>> 63dd131d
 }