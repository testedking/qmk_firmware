/*
 * (c) 2015 flabberast <s3+flabbergast@sdfeu.org>
 *
 * Based on the following work:
 *  - Guillaume Duc's raw hid example (MIT License)
 *    https://github.com/guiduc/usb-hid-chibios-example
 *  - PJRC Teensy examples (MIT License)
 *    https://www.pjrc.com/teensy/usb_keyboard.html
 *  - hasu's TMK keyboard code (GPL v2 and some code Modified BSD)
 *    https://github.com/tmk/tmk_keyboard/
 *  - ChibiOS demo code (Apache 2.0 License)
 *    http://www.chibios.org
 *
 * Since some GPL'd code is used, this work is licensed under
 * GPL v2 or later.
 */

#include <ch.h>
#include <hal.h>

#include "usb_main.h"

/* TMK includes */
#include "report.h"
#include "host.h"
#include "host_driver.h"
#include "keyboard.h"
#include "action.h"
#include "action_util.h"
#include "usb_device_state.h"
#include "mousekey.h"
#include "led.h"
#include "sendchar.h"
#include "debug.h"
#include "print.h"

#ifndef EARLY_INIT_PERFORM_BOOTLOADER_JUMP
// Change this to be TRUE once we've migrated keyboards to the new init system
// Remember to change docs/platformdev_chibios_earlyinit.md as well.
#    define EARLY_INIT_PERFORM_BOOTLOADER_JUMP FALSE
#endif

#ifdef SLEEP_LED_ENABLE
#    include "sleep_led.h"
#endif
#ifdef MIDI_ENABLE
#    include "qmk_midi.h"
#endif
#include "suspend.h"
#include "wait.h"

#define USB_GETSTATUS_REMOTE_WAKEUP_ENABLED (2U)

/* -------------------------
 *   TMK host driver defs
 * -------------------------
 */

/* declarations */
uint8_t keyboard_leds(void);
void    send_keyboard(report_keyboard_t *report);
void    send_nkro(report_nkro_t *report);
void    send_mouse(report_mouse_t *report);
void    send_extra(report_extra_t *report);

/* host struct */
host_driver_t chibios_driver = {keyboard_leds, send_keyboard, send_nkro, send_mouse, send_extra};

#ifdef VIRTSER_ENABLE
void virtser_task(void);
#endif

<<<<<<< HEAD
#ifdef RAW_ENABLE
void raw_hid_task(void);
#endif

#ifdef XAP_ENABLE
void xap_task(void);
#endif

#ifdef CONSOLE_ENABLE
void console_task(void);
#endif
=======
>>>>>>> 63dd131d
#ifdef MIDI_ENABLE
void midi_ep_task(void);
#endif

/* TESTING
 * Amber LED blinker thread, times are in milliseconds.
 */
/* set this variable to non-zero anywhere to blink once */
// static THD_WORKING_AREA(waThread1, 128);
// static THD_FUNCTION(Thread1, arg) {

//   (void)arg;
//   chRegSetThreadName("blinker");
//   while (true) {
//     systime_t time;

//     time = USB_DRIVER.state == USB_ACTIVE ? 250 : 500;
//     palClearLine(LINE_CAPS_LOCK);
//     chSysPolledDelayX(MS2RTC(STM32_HCLK, time));
//     palSetLine(LINE_CAPS_LOCK);
//     chSysPolledDelayX(MS2RTC(STM32_HCLK, time));
//   }
// }

/* Early initialisation
 */
__attribute__((weak)) void early_hardware_init_pre(void) {
#if EARLY_INIT_PERFORM_BOOTLOADER_JUMP
    void enter_bootloader_mode_if_requested(void);
    enter_bootloader_mode_if_requested();
#endif // EARLY_INIT_PERFORM_BOOTLOADER_JUMP
}

__attribute__((weak)) void early_hardware_init_post(void) {}

__attribute__((weak)) void board_init(void) {}

// This overrides what's normally in ChibiOS board definitions
void __early_init(void) {
    early_hardware_init_pre();

    // This is the renamed equivalent of __early_init in the board.c file
    void __chibios_override___early_init(void);
    __chibios_override___early_init();

    early_hardware_init_post();
}

// This overrides what's normally in ChibiOS board definitions
void boardInit(void) {
    // This is the renamed equivalent of boardInit in the board.c file
    void __chibios_override_boardInit(void);
    __chibios_override_boardInit();

    board_init();
}

void protocol_setup(void) {
    usb_device_state_init();

    // TESTING
    // chThdCreateStatic(waThread1, sizeof(waThread1), NORMALPRIO, Thread1, NULL);
}

static host_driver_t *driver = NULL;

void protocol_pre_init(void) {
    /* Init USB */
    usb_event_queue_init();
    init_usb_driver(&USB_DRIVER);

#ifdef MIDI_ENABLE
    setup_midi();
#endif

    /* Wait until USB is active */
    while (true) {
#if defined(WAIT_FOR_USB)
        if (USB_DRIVER.state == USB_ACTIVE) {
            driver = &chibios_driver;
            break;
        }
#else
        driver = &chibios_driver;
        break;
#endif
        wait_ms(50);
    }

    /* Do need to wait here!
     * Otherwise the next print might start a transfer on console EP
     * before the USB is completely ready, which sometimes causes
     * HardFaults.
     */
    wait_ms(50);

    print("USB configured.\n");
}

void protocol_post_init(void) {
    host_set_driver(driver);
}

void protocol_pre_task(void) {
    usb_event_queue_task();

#if !defined(NO_USB_STARTUP_CHECK)
    if (USB_DRIVER.state == USB_SUSPENDED) {
        dprintln("suspending keyboard");
        while (USB_DRIVER.state == USB_SUSPENDED) {
            /* Do this in the suspended state */
            suspend_power_down(); // on AVR this deep sleeps for 15ms
            /* Remote wakeup */
            if ((USB_DRIVER.status & USB_GETSTATUS_REMOTE_WAKEUP_ENABLED) && suspend_wakeup_condition()) {
                usbWakeupHost(&USB_DRIVER);
#    if USB_SUSPEND_WAKEUP_DELAY > 0
                // Some hubs, kvm switches, and monitors do
                // weird things, with USB device state bouncing
                // around wildly on wakeup, yielding race
                // conditions that can corrupt the keyboard state.
                //
                // Pause for a while to let things settle...
                wait_ms(USB_SUSPEND_WAKEUP_DELAY);
#    endif
            }
        }
        /* Woken up */
    }
#endif
}

void protocol_post_task(void) {
#ifdef MIDI_ENABLE
    midi_ep_task();
#endif
#ifdef VIRTSER_ENABLE
    virtser_task();
#endif
<<<<<<< HEAD
#ifdef RAW_ENABLE
    raw_hid_task();
#endif
#ifdef XAP_ENABLE
    xap_task();
#endif
=======
>>>>>>> 63dd131d
    usb_idle_task();
}<|MERGE_RESOLUTION|>--- conflicted
+++ resolved
@@ -70,20 +70,6 @@
 void virtser_task(void);
 #endif
 
-<<<<<<< HEAD
-#ifdef RAW_ENABLE
-void raw_hid_task(void);
-#endif
-
-#ifdef XAP_ENABLE
-void xap_task(void);
-#endif
-
-#ifdef CONSOLE_ENABLE
-void console_task(void);
-#endif
-=======
->>>>>>> 63dd131d
 #ifdef MIDI_ENABLE
 void midi_ep_task(void);
 #endif
@@ -222,14 +208,5 @@
 #ifdef VIRTSER_ENABLE
     virtser_task();
 #endif
-<<<<<<< HEAD
-#ifdef RAW_ENABLE
-    raw_hid_task();
-#endif
-#ifdef XAP_ENABLE
-    xap_task();
-#endif
-=======
->>>>>>> 63dd131d
     usb_idle_task();
 }