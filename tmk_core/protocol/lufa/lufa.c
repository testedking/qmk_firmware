--- conflicted
+++ resolved
@@ -77,17 +77,10 @@
 #    include "raw_hid.h"
 #endif
 
-<<<<<<< HEAD
 #ifdef XAP_ENABLE
 #    include "xap.h"
 #endif
 
-#ifdef JOYSTICK_ENABLE
-#    include "joystick.h"
-#endif
-
-=======
->>>>>>> d44b5b51
 uint8_t keyboard_idle = 0;
 /* 0: Boot Protocol, 1: Report Protocol(default) */
 uint8_t        keyboard_protocol  = 1;
