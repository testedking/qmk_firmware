/*
 * Copyright 2012 Jun Wako <wakojun@gmail.com>
 * This file is based on:
 *     LUFA-120219/Demos/Device/Lowlevel/KeyboardMouse
 *     LUFA-120219/Demos/Device/Lowlevel/GenericHID
 */

/*
             LUFA Library
     Copyright (C) Dean Camera, 2012.

  dean [at] fourwalledcubicle [dot] com
           www.lufa-lib.org
*/

/*
  Copyright 2012  Dean Camera (dean [at] fourwalledcubicle [dot] com)
  Copyright 2010  Denver Gingerich (denver [at] ossguy [dot] com)

  Permission to use, copy, modify, distribute, and sell this
  software and its documentation for any purpose is hereby granted
  without fee, provided that the above copyright notice appear in
  all copies and that both that the copyright notice and this
  permission notice and warranty disclaimer appear in supporting
  documentation, and that the name of the author not be used in
  advertising or publicity pertaining to distribution of the
  software without specific, written prior permission.

  The author disclaim all warranties with regard to this
  software, including all implied warranties of merchantability
  and fitness.  In no event shall the author be liable for any
  special, indirect or consequential damages or any damages
  whatsoever resulting from loss of use, data or profits, whether
  in an action of contract, negligence or other tortious action,
  arising out of or in connection with the use or performance of
  this software.
*/

#include "report.h"
#include "host.h"
#include "host_driver.h"
#include "keyboard.h"
#include "action.h"
#include "led.h"
#include "sendchar.h"
#include "debug.h"
#ifdef SLEEP_LED_ENABLE
#    include "sleep_led.h"
#endif
#include "suspend.h"
#include "wait.h"

#include "usb_descriptor.h"
#include "lufa.h"
#include "usb_device_state.h"
#include <util/atomic.h>

#ifdef VIRTSER_ENABLE
#    include "virtser.h"
#endif

#ifdef MIDI_ENABLE
#    include "qmk_midi.h"
#endif

#ifdef RAW_ENABLE
#    include "raw_hid.h"
#endif

#ifdef XAP_ENABLE
#    include "xap.h"
#endif

uint8_t keyboard_idle = 0;
/* 0: Boot Protocol, 1: Report Protocol(default) */
uint8_t        keyboard_protocol  = 1;
static uint8_t keyboard_led_state = 0;

static report_keyboard_t keyboard_report_sent;

/* Host driver */
static uint8_t keyboard_leds(void);
static void    send_keyboard(report_keyboard_t *report);
static void    send_nkro(report_nkro_t *report);
static void    send_mouse(report_mouse_t *report);
static void    send_extra(report_extra_t *report);
host_driver_t  lufa_driver = {keyboard_leds, send_keyboard, send_nkro, send_mouse, send_extra};

void send_report(uint8_t endpoint, void *report, size_t size) {
    uint8_t timeout = 255;

    if (USB_DeviceState != DEVICE_STATE_Configured) return;

    Endpoint_SelectEndpoint(endpoint);

    /* Check if write ready for a polling interval around 10ms */
    while (timeout-- && !Endpoint_IsReadWriteAllowed()) {
        _delay_us(40);
    }
    if (!Endpoint_IsReadWriteAllowed()) return;

    Endpoint_Write_Stream_LE(report, size, NULL);
    Endpoint_ClearIN();
}

#ifdef VIRTSER_ENABLE
// clang-format off

USB_ClassInfo_CDC_Device_t cdc_device = {
    .Config = {
        .ControlInterfaceNumber = CCI_INTERFACE,
        .DataINEndpoint = {
            .Address            = (CDC_IN_EPNUM | ENDPOINT_DIR_IN),
            .Size               = CDC_EPSIZE,
            .Banks              = 1
        },
        .DataOUTEndpoint = {
            .Address            = (CDC_OUT_EPNUM | ENDPOINT_DIR_OUT),
            .Size               = CDC_EPSIZE,
            .Banks              = 1
        },
        .NotificationEndpoint = {
            .Address            = (CDC_NOTIFICATION_EPNUM | ENDPOINT_DIR_IN),
            .Size               = CDC_NOTIFICATION_EPSIZE,
            .Banks              = 1
        }
    }
};

// clang-format on
#endif

#ifdef RAW_ENABLE

/** \brief Raw HID Send
 *
 * FIXME: Needs doc
 */
void raw_hid_send(uint8_t *data, uint8_t length) {
    if (length != RAW_EPSIZE) return;
    send_report(RAW_IN_EPNUM, data, RAW_EPSIZE);
}

/** \brief Raw HID Receive
 *
 * FIXME: Needs doc
 */
__attribute__((weak)) void raw_hid_receive(uint8_t *data, uint8_t length) {
    // Users should #include "raw_hid.h" in their own code
    // and implement this function there. Leave this as weak linkage
    // so users can opt to not handle data coming in.
}

/** \brief Raw HID Task
 *
 * FIXME: Needs doc
 */
void raw_hid_task(void) {
    // Create a temporary buffer to hold the read in data from the host
    uint8_t data[RAW_EPSIZE];
    bool    data_read = false;

    // Device must be connected and configured for the task to run
    if (USB_DeviceState != DEVICE_STATE_Configured) return;

    Endpoint_SelectEndpoint(RAW_OUT_EPNUM);

    // Check to see if a packet has been sent from the host
    if (Endpoint_IsOUTReceived()) {
        // Check to see if the packet contains data
        if (Endpoint_IsReadWriteAllowed()) {
            /* Read data */
            Endpoint_Read_Stream_LE(data, sizeof(data), NULL);
            data_read = true;
        }

        // Finalize the stream transfer to receive the last packet
        Endpoint_ClearOUT();

        if (data_read) {
            raw_hid_receive(data, sizeof(data));
        }
    }
}
#endif

#ifdef XAP_ENABLE
extern void xap_receive(xap_token_t token, const uint8_t *data, size_t length);

void xap_send_base(uint8_t *data, uint8_t length) {
    // TODO: implement variable size packet
    if (length != XAP_EPSIZE) {
        return;
    }

    if (USB_DeviceState != DEVICE_STATE_Configured) {
        return;
    }

    // TODO: decide if we allow calls to raw_hid_send() in the middle
    // of other endpoint usage.
    uint8_t ep = Endpoint_GetCurrentEndpoint();

    Endpoint_SelectEndpoint(XAP_IN_EPNUM);

    // Check to see if the host is ready to accept another packet
    if (Endpoint_IsINReady()) {
        // Write data
        Endpoint_Write_Stream_LE(data, XAP_EPSIZE, NULL);
        // Finalize the stream transfer to send the last packet
        Endpoint_ClearIN();
    }

    Endpoint_SelectEndpoint(ep);
}

void xap_send(xap_token_t token, xap_response_flags_t response_flags, const void *data, size_t length) {
    uint8_t                rdata[XAP_EPSIZE] = {0};
    xap_response_header_t *header            = (xap_response_header_t *)&rdata[0];
    header->token                            = token;

    if (length > (XAP_EPSIZE - sizeof(xap_response_header_t))) response_flags &= ~(XAP_RESPONSE_FLAG_SUCCESS);
    header->flags = response_flags;

    if (response_flags & (XAP_RESPONSE_FLAG_SUCCESS)) {
        header->length = (uint8_t)length;
        if (data != NULL) {
            memcpy(&rdata[sizeof(xap_response_header_t)], data, length);
        }
    }
    xap_send_base(rdata, sizeof(rdata));
}

void xap_broadcast(uint8_t type, const void *data, size_t length) {
    uint8_t                 rdata[XAP_EPSIZE] = {0};
    xap_broadcast_header_t *header            = (xap_broadcast_header_t *)&rdata[0];
    header->token                             = XAP_BROADCAST_TOKEN;
    header->type                              = type;

    if (length > (XAP_EPSIZE - sizeof(xap_broadcast_header_t))) return;

    header->length = (uint8_t)length;
    if (data != NULL) {
        memcpy(&rdata[sizeof(xap_broadcast_header_t)], data, length);
    }
    xap_send_base(rdata, sizeof(rdata));
}

void xap_receive_base(const void *data) {
    const uint8_t *       u8data = (const uint8_t *)data;
    xap_request_header_t *header = (xap_request_header_t *)&u8data[0];
    if (header->length <= (XAP_EPSIZE - sizeof(xap_request_header_t))) {
        xap_receive(header->token, &u8data[sizeof(xap_request_header_t)], header->length);
    }
}

static void xap_task(void) {
    // Create a temporary buffer to hold the read in data from the host
    uint8_t data[XAP_EPSIZE];
    bool    data_read = false;

    // Device must be connected and configured for the task to run
    if (USB_DeviceState != DEVICE_STATE_Configured) return;

    Endpoint_SelectEndpoint(XAP_OUT_EPNUM);

    // Check to see if a packet has been sent from the host
    if (Endpoint_IsOUTReceived()) {
        // Check to see if the packet contains data
        if (Endpoint_IsReadWriteAllowed()) {
            /* Read data */
            Endpoint_Read_Stream_LE(data, sizeof(data), NULL);
            data_read = true;
        }

        // Finalize the stream transfer to receive the last packet
        Endpoint_ClearOUT();

        if (data_read) {
            xap_receive_base(data);
        }
    }
}
#endif // XAP_ENABLE

/*******************************************************************************
 * Console
 ******************************************************************************/
#ifdef CONSOLE_ENABLE
/** \brief Console Tasks
 *
 * FIXME: Needs doc
 */
static void console_flush_task(void) {
    /* Device must be connected and configured for the task to run */
    if (USB_DeviceState != DEVICE_STATE_Configured) return;

    uint8_t ep = Endpoint_GetCurrentEndpoint();

    /* IN packet */
    Endpoint_SelectEndpoint(CONSOLE_IN_EPNUM);
    if (!Endpoint_IsEnabled() || !Endpoint_IsConfigured()) {
        Endpoint_SelectEndpoint(ep);
        return;
    }

    // fill empty bank
    while (Endpoint_IsReadWriteAllowed())
        Endpoint_Write_8(0);

    // flush sendchar packet
    if (Endpoint_IsINReady()) {
        Endpoint_ClearIN();
    }

    Endpoint_SelectEndpoint(ep);
}

void console_task(void) {
    // do nothing
}
#endif

/*******************************************************************************
 * USB Events
 ******************************************************************************/
/*
 * Event Order of Plug in:
 * 0) EVENT_USB_Device_Connect
 * 1) EVENT_USB_Device_Suspend
 * 2) EVENT_USB_Device_Reset
 * 3) EVENT_USB_Device_Wake
 */
/** \brief Event USB Device Connect
 *
 * FIXME: Needs doc
 */
void EVENT_USB_Device_Connect(void) {
    print("[C]");
    /* For battery powered device */
    if (!USB_IsInitialized) {
        USB_Disable();
        USB_Init();
        USB_Device_EnableSOFEvents();
    }
}

/** \brief Event USB Device Connect
 *
 * FIXME: Needs doc
 */
void EVENT_USB_Device_Disconnect(void) {
    print("[D]");
    /* For battery powered device */
    USB_IsInitialized = false;
    /* TODO: This doesn't work. After several plug in/outs can not be enumerated.
        if (USB_IsInitialized) {
            USB_Disable();  // Disable all interrupts
        USB_Controller_Enable();
            USB_INT_Enable(USB_INT_VBUSTI);
        }
    */
}

/** \brief Event USB Device Connect
 *
 * FIXME: Needs doc
 */
void EVENT_USB_Device_Reset(void) {
    print("[R]");
    usb_device_state_set_reset();
}

/** \brief Event USB Device Connect
 *
 * FIXME: Needs doc
 */
void EVENT_USB_Device_Suspend(void) {
    print("[S]");
    usb_device_state_set_suspend(USB_Device_ConfigurationNumber != 0, USB_Device_ConfigurationNumber);

#ifdef SLEEP_LED_ENABLE
    sleep_led_enable();
#endif
}

/** \brief Event USB Device Connect
 *
 * FIXME: Needs doc
 */
void EVENT_USB_Device_WakeUp(void) {
    print("[W]");
#if defined(NO_USB_STARTUP_CHECK)
    suspend_wakeup_init();
#endif

    usb_device_state_set_resume(USB_DeviceState == DEVICE_STATE_Configured, USB_Device_ConfigurationNumber);

#ifdef SLEEP_LED_ENABLE
    sleep_led_disable();
    // NOTE: converters may not accept this
    led_set(host_keyboard_leds());
#endif
}

#ifdef CONSOLE_ENABLE
static bool console_flush = false;
#    define CONSOLE_FLUSH_SET(b)                \
        do {                                    \
            ATOMIC_BLOCK(ATOMIC_RESTORESTATE) { \
                console_flush = b;              \
            }                                   \
        } while (0)

/** \brief Event USB Device Start Of Frame
 *
 * FIXME: Needs doc
 * called every 1ms
 */
void EVENT_USB_Device_StartOfFrame(void) {
    static uint8_t count;
    if (++count % 50) return;
    count = 0;

    if (!console_flush) return;
    console_flush_task();
    console_flush = false;
}

#endif

/** \brief Event handler for the USB_ConfigurationChanged event.
 *
 * This is fired when the host sets the current configuration of the USB device after enumeration.
 *
 * ATMega32u2 supports dual bank(ping-pong mode) only on endpoint 3 and 4,
 * it is safe to use single bank for all endpoints.
 */
void EVENT_USB_Device_ConfigurationChanged(void) {
    bool ConfigSuccess = true;

#ifndef KEYBOARD_SHARED_EP
    /* Setup keyboard report endpoint */
    ConfigSuccess &= Endpoint_ConfigureEndpoint((KEYBOARD_IN_EPNUM | ENDPOINT_DIR_IN), EP_TYPE_INTERRUPT, KEYBOARD_EPSIZE, 1);
#endif

#if defined(MOUSE_ENABLE) && !defined(MOUSE_SHARED_EP)
    /* Setup mouse report endpoint */
    ConfigSuccess &= Endpoint_ConfigureEndpoint((MOUSE_IN_EPNUM | ENDPOINT_DIR_IN), EP_TYPE_INTERRUPT, MOUSE_EPSIZE, 1);
#endif

#ifdef SHARED_EP_ENABLE
    /* Setup shared report endpoint */
    ConfigSuccess &= Endpoint_ConfigureEndpoint((SHARED_IN_EPNUM | ENDPOINT_DIR_IN), EP_TYPE_INTERRUPT, SHARED_EPSIZE, 1);
#endif

#ifdef RAW_ENABLE
    /* Setup raw HID endpoints */
    ConfigSuccess &= Endpoint_ConfigureEndpoint((RAW_IN_EPNUM | ENDPOINT_DIR_IN), EP_TYPE_INTERRUPT, RAW_EPSIZE, 1);
    ConfigSuccess &= Endpoint_ConfigureEndpoint((RAW_OUT_EPNUM | ENDPOINT_DIR_OUT), EP_TYPE_INTERRUPT, RAW_EPSIZE, 1);
#endif

#ifdef CONSOLE_ENABLE
    /* Setup console endpoint */
    ConfigSuccess &= Endpoint_ConfigureEndpoint((CONSOLE_IN_EPNUM | ENDPOINT_DIR_IN), EP_TYPE_INTERRUPT, CONSOLE_EPSIZE, 1);
#endif

#ifdef MIDI_ENABLE
    /* Setup MIDI stream endpoints */
    ConfigSuccess &= Endpoint_ConfigureEndpoint((MIDI_STREAM_IN_EPNUM | ENDPOINT_DIR_IN), EP_TYPE_BULK, MIDI_STREAM_EPSIZE, 1);
    ConfigSuccess &= Endpoint_ConfigureEndpoint((MIDI_STREAM_OUT_EPNUM | ENDPOINT_DIR_OUT), EP_TYPE_BULK, MIDI_STREAM_EPSIZE, 1);
#endif

#ifdef VIRTSER_ENABLE
    /* Setup virtual serial endpoints */
    ConfigSuccess &= Endpoint_ConfigureEndpoint((CDC_NOTIFICATION_EPNUM | ENDPOINT_DIR_IN), EP_TYPE_INTERRUPT, CDC_NOTIFICATION_EPSIZE, 1);
    ConfigSuccess &= Endpoint_ConfigureEndpoint((CDC_OUT_EPNUM | ENDPOINT_DIR_OUT), EP_TYPE_BULK, CDC_EPSIZE, 1);
    ConfigSuccess &= Endpoint_ConfigureEndpoint((CDC_IN_EPNUM | ENDPOINT_DIR_IN), EP_TYPE_BULK, CDC_EPSIZE, 1);
#endif

#if defined(JOYSTICK_ENABLE) && !defined(JOYSTICK_SHARED_EP)
    /* Setup joystick endpoint */
    ConfigSuccess &= Endpoint_ConfigureEndpoint((JOYSTICK_IN_EPNUM | ENDPOINT_DIR_IN), EP_TYPE_INTERRUPT, JOYSTICK_EPSIZE, 1);
#endif

#if defined(DIGITIZER_ENABLE) && !defined(DIGITIZER_SHARED_EP)
    /* Setup digitizer endpoint */
    ConfigSuccess &= Endpoint_ConfigureEndpoint((DIGITIZER_IN_EPNUM | ENDPOINT_DIR_IN), EP_TYPE_INTERRUPT, DIGITIZER_EPSIZE, 1);
#endif

#ifdef XAP_ENABLE
    /* Setup XAP endpoints */
    ConfigSuccess &= Endpoint_ConfigureEndpoint((XAP_IN_EPNUM | ENDPOINT_DIR_IN), EP_TYPE_INTERRUPT, XAP_EPSIZE, 1);
    ConfigSuccess &= Endpoint_ConfigureEndpoint((XAP_OUT_EPNUM | ENDPOINT_DIR_OUT), EP_TYPE_INTERRUPT, XAP_EPSIZE, 1);
#endif // XAP_ENABLE

    usb_device_state_set_configuration(USB_DeviceState == DEVICE_STATE_Configured, USB_Device_ConfigurationNumber);
}

/* FIXME: Expose this table in the docs somehow
Appendix G: HID Request Support Requirements

The following table enumerates the requests that need to be supported by various types of HID class devices.

Device type     GetReport   SetReport   GetIdle     SetIdle     GetProtocol SetProtocol
------------------------------------------------------------------------------------------
Boot Mouse      Required    Optional    Optional    Optional    Required    Required
Non-Boot Mouse  Required    Optional    Optional    Optional    Optional    Optional
Boot Keyboard   Required    Optional    Required    Required    Required    Required
Non-Boot Keybrd Required    Optional    Required    Required    Optional    Optional
Other Device    Required    Optional    Optional    Optional    Optional    Optional
*/
/** \brief Event handler for the USB_ControlRequest event.
 *
 *  This is fired before passing along unhandled control requests to the library for processing internally.
 */
void EVENT_USB_Device_ControlRequest(void) {
    uint8_t *ReportData = NULL;
    uint8_t  ReportSize = 0;

    /* Handle HID Class specific requests */
    switch (USB_ControlRequest.bRequest) {
        case HID_REQ_GetReport:
            if (USB_ControlRequest.bmRequestType == (REQDIR_DEVICETOHOST | REQTYPE_CLASS | REQREC_INTERFACE)) {
                Endpoint_ClearSETUP();

                // Interface
                switch (USB_ControlRequest.wIndex) {
                    case KEYBOARD_INTERFACE:
                        // TODO: test/check
                        ReportData = (uint8_t *)&keyboard_report_sent;
                        ReportSize = sizeof(keyboard_report_sent);
                        break;
                }

                /* Write the report data to the control endpoint */
                Endpoint_Write_Control_Stream_LE(ReportData, ReportSize);
                Endpoint_ClearOUT();
            }

            break;
        case HID_REQ_SetReport:
            if (USB_ControlRequest.bmRequestType == (REQDIR_HOSTTODEVICE | REQTYPE_CLASS | REQREC_INTERFACE)) {
                // Interface
                switch (USB_ControlRequest.wIndex) {
                    case KEYBOARD_INTERFACE:
#if defined(SHARED_EP_ENABLE) && !defined(KEYBOARD_SHARED_EP)
                    case SHARED_INTERFACE:
#endif
                        Endpoint_ClearSETUP();

                        while (!(Endpoint_IsOUTReceived())) {
                            if (USB_DeviceState == DEVICE_STATE_Unattached) return;
                        }

                        if (Endpoint_BytesInEndpoint() == 2) {
                            uint8_t report_id = Endpoint_Read_8();

                            if (report_id == REPORT_ID_KEYBOARD || report_id == REPORT_ID_NKRO) {
                                keyboard_led_state = Endpoint_Read_8();
                            }
                        } else {
                            keyboard_led_state = Endpoint_Read_8();
                        }

                        Endpoint_ClearOUT();
                        Endpoint_ClearStatusStage();
                        break;
                }
            }

            break;

        case HID_REQ_GetProtocol:
            if (USB_ControlRequest.bmRequestType == (REQDIR_DEVICETOHOST | REQTYPE_CLASS | REQREC_INTERFACE)) {
                if (USB_ControlRequest.wIndex == KEYBOARD_INTERFACE) {
                    Endpoint_ClearSETUP();
                    while (!(Endpoint_IsINReady()))
                        ;
                    Endpoint_Write_8(keyboard_protocol);
                    Endpoint_ClearIN();
                    Endpoint_ClearStatusStage();
                }
            }

            break;
        case HID_REQ_SetProtocol:
            if (USB_ControlRequest.bmRequestType == (REQDIR_HOSTTODEVICE | REQTYPE_CLASS | REQREC_INTERFACE)) {
                if (USB_ControlRequest.wIndex == KEYBOARD_INTERFACE) {
                    Endpoint_ClearSETUP();
                    Endpoint_ClearStatusStage();

                    keyboard_protocol = (USB_ControlRequest.wValue & 0xFF);
                    clear_keyboard();
                }
            }

            break;
        case HID_REQ_SetIdle:
            if (USB_ControlRequest.bmRequestType == (REQDIR_HOSTTODEVICE | REQTYPE_CLASS | REQREC_INTERFACE)) {
                Endpoint_ClearSETUP();
                Endpoint_ClearStatusStage();

                keyboard_idle = ((USB_ControlRequest.wValue & 0xFF00) >> 8);
            }

            break;
        case HID_REQ_GetIdle:
            if (USB_ControlRequest.bmRequestType == (REQDIR_DEVICETOHOST | REQTYPE_CLASS | REQREC_INTERFACE)) {
                Endpoint_ClearSETUP();
                while (!(Endpoint_IsINReady()))
                    ;
                Endpoint_Write_8(keyboard_idle);
                Endpoint_ClearIN();
                Endpoint_ClearStatusStage();
            }

            break;
    }

#ifdef VIRTSER_ENABLE
    CDC_Device_ProcessControlRequest(&cdc_device);
#endif
}

/*******************************************************************************
 * Host driver
 ******************************************************************************/
/** \brief Keyboard LEDs
 *
 * FIXME: Needs doc
 */
static uint8_t keyboard_leds(void) {
    return keyboard_led_state;
}

/** \brief Send Keyboard
 *
 * FIXME: Needs doc
 */
static void send_keyboard(report_keyboard_t *report) {
    /* If we're in Boot Protocol, don't send any report ID or other funky fields */
    if (!keyboard_protocol) {
        send_report(KEYBOARD_IN_EPNUM, &report->mods, 8);
    } else {
        send_report(KEYBOARD_IN_EPNUM, report, KEYBOARD_REPORT_SIZE);
    }

    keyboard_report_sent = *report;
}

/** \brief Send NKRO
 *
 * FIXME: Needs doc
 */
static void send_nkro(report_nkro_t *report) {
#ifdef NKRO_ENABLE
    send_report(SHARED_IN_EPNUM, report, sizeof(report_nkro_t));
#endif
}

/** \brief Send Mouse
 *
 * FIXME: Needs doc
 */
static void send_mouse(report_mouse_t *report) {
#ifdef MOUSE_ENABLE
    send_report(MOUSE_IN_EPNUM, report, sizeof(report_mouse_t));
#endif
}

/** \brief Send Extra
 *
 * FIXME: Needs doc
 */
static void send_extra(report_extra_t *report) {
#ifdef EXTRAKEY_ENABLE
    send_report(SHARED_IN_EPNUM, report, sizeof(report_extra_t));
#endif
}

void send_joystick(report_joystick_t *report) {
#ifdef JOYSTICK_ENABLE
    send_report(JOYSTICK_IN_EPNUM, report, sizeof(report_joystick_t));
#endif
}

void send_programmable_button(report_programmable_button_t *report) {
#ifdef PROGRAMMABLE_BUTTON_ENABLE
    send_report(SHARED_IN_EPNUM, report, sizeof(report_programmable_button_t));
#endif
}

void send_digitizer(report_digitizer_t *report) {
#ifdef DIGITIZER_ENABLE
    send_report(DIGITIZER_IN_EPNUM, report, sizeof(report_digitizer_t));
#endif
}

/*******************************************************************************
 * sendchar
 ******************************************************************************/
#ifdef CONSOLE_ENABLE
#    define SEND_TIMEOUT 5
/** \brief Send Char
 *
 * FIXME: Needs doc
 */
int8_t sendchar(uint8_t c) {
    // Do not wait if the previous write has timed_out.
    // Because sendchar() is called so many times, waiting each call causes big lag.
    // The `timed_out` state is an approximation of the ideal `is_listener_disconnected?` state.
    static bool timed_out = false;

    // prevents console_flush_task() from running during sendchar() runs.
    // or char will be lost. These two function is mutually exclusive.
    CONSOLE_FLUSH_SET(false);

    if (USB_DeviceState != DEVICE_STATE_Configured) return -1;

    uint8_t ep = Endpoint_GetCurrentEndpoint();
    Endpoint_SelectEndpoint(CONSOLE_IN_EPNUM);
    if (!Endpoint_IsEnabled() || !Endpoint_IsConfigured()) {
        goto ERROR_EXIT;
    }

    if (timed_out && !Endpoint_IsReadWriteAllowed()) {
        goto ERROR_EXIT;
    }

    timed_out = false;

    uint8_t timeout = SEND_TIMEOUT;
    while (!Endpoint_IsReadWriteAllowed()) {
        if (USB_DeviceState != DEVICE_STATE_Configured) {
            goto ERROR_EXIT;
        }
        if (Endpoint_IsStalled()) {
            goto ERROR_EXIT;
        }
        if (!(timeout--)) {
            timed_out = true;
            goto ERROR_EXIT;
        }
        _delay_ms(1);
    }

    Endpoint_Write_8(c);

    // send when bank is full
    if (!Endpoint_IsReadWriteAllowed()) {
        while (!(Endpoint_IsINReady()))
            ;
        Endpoint_ClearIN();
    } else {
        CONSOLE_FLUSH_SET(true);
    }

    Endpoint_SelectEndpoint(ep);
    return 0;
ERROR_EXIT:
    Endpoint_SelectEndpoint(ep);
    return -1;
}
#endif

/*******************************************************************************
 * MIDI
 ******************************************************************************/

#ifdef MIDI_ENABLE
// clang-format off

USB_ClassInfo_MIDI_Device_t USB_MIDI_Interface = {
    .Config = {
        .StreamingInterfaceNumber = AS_INTERFACE,
        .DataINEndpoint = {
            .Address              = (MIDI_STREAM_IN_EPNUM | ENDPOINT_DIR_IN),
            .Size                 = MIDI_STREAM_EPSIZE,
            .Banks                = 1
        },
        .DataOUTEndpoint = {
            .Address              = (MIDI_STREAM_OUT_EPNUM | ENDPOINT_DIR_OUT),
            .Size                 = MIDI_STREAM_EPSIZE,
            .Banks                = 1
        }
    }
};

// clang-format on

void send_midi_packet(MIDI_EventPacket_t *event) {
    MIDI_Device_SendEventPacket(&USB_MIDI_Interface, event);
}

bool recv_midi_packet(MIDI_EventPacket_t *const event) {
    return MIDI_Device_ReceiveEventPacket(&USB_MIDI_Interface, event);
}

#endif

/*******************************************************************************
 * VIRTUAL SERIAL
 ******************************************************************************/

#ifdef VIRTSER_ENABLE
/** \brief Virtual Serial Init
 *
 * FIXME: Needs doc
 */
void virtser_init(void) {
    cdc_device.State.ControlLineStates.DeviceToHost = CDC_CONTROL_LINE_IN_DSR;
    CDC_Device_SendControlLineStateChange(&cdc_device);
}

/** \brief Virtual Serial Receive
 *
 * FIXME: Needs doc
 */
void virtser_recv(uint8_t c) __attribute__((weak));
void virtser_recv(uint8_t c) {
    // Ignore by default
}

/** \brief Virtual Serial Task
 *
 * FIXME: Needs doc
 */
void virtser_task(void) {
    uint16_t count = CDC_Device_BytesReceived(&cdc_device);
    uint8_t  ch;
    for (; count; --count) {
        ch = CDC_Device_ReceiveByte(&cdc_device);
        virtser_recv(ch);
    }
}
/** \brief Virtual Serial Send
 *
 * FIXME: Needs doc
 */
void virtser_send(const uint8_t byte) {
    uint8_t timeout = 255;
    uint8_t ep      = Endpoint_GetCurrentEndpoint();

    if (cdc_device.State.ControlLineStates.HostToDevice & CDC_CONTROL_LINE_OUT_DTR) {
        /* IN packet */
        Endpoint_SelectEndpoint(cdc_device.Config.DataINEndpoint.Address);

        if (!Endpoint_IsEnabled() || !Endpoint_IsConfigured()) {
            Endpoint_SelectEndpoint(ep);
            return;
        }

        while (timeout-- && !Endpoint_IsReadWriteAllowed())
            _delay_us(40);

        Endpoint_Write_8(byte);
        CDC_Device_Flush(&cdc_device);

        if (Endpoint_IsINReady()) {
            Endpoint_ClearIN();
        }

        Endpoint_SelectEndpoint(ep);
    }
}
#endif

/*******************************************************************************
 * main
 ******************************************************************************/
/** \brief Setup MCU
 *
 * FIXME: Needs doc
 */
static void setup_mcu(void) {
    /* Disable watchdog if enabled by bootloader/fuses */
    MCUSR &= ~_BV(WDRF);
    wdt_disable();

// For boards running at 3.3V and crystal at 16 MHz
#if (F_CPU == 8000000 && F_USB == 16000000)
    /* Divide clock by 2 */
    clock_prescale_set(clock_div_2);
#else /* Disable clock division */
    clock_prescale_set(clock_div_1);
#endif
}

/** \brief Setup USB
 *
 * FIXME: Needs doc
 */
static void setup_usb(void) {
    // Leonardo needs. Without this USB device is not recognized.
    USB_Disable();

    USB_Init();

    // for console_flush_task
    USB_Device_EnableSOFEvents();
}

void protocol_setup(void) {
#ifdef MIDI_ENABLE
    setup_midi();
#endif

    setup_mcu();
    usb_device_state_init();
}

void protocol_pre_init(void) {
    setup_usb();
    sei();

    /* wait for USB startup & debug output */

#ifdef WAIT_FOR_USB
    while (USB_DeviceState != DEVICE_STATE_Configured) {
#    if defined(INTERRUPT_CONTROL_ENDPOINT)
        ;
#    else
        USB_USBTask();
#    endif
    }
    print("USB configured.\n");
#else
    USB_USBTask();
#endif
}

void protocol_post_init(void) {
    host_set_driver(&lufa_driver);
}

void protocol_pre_task(void) {
#if !defined(NO_USB_STARTUP_CHECK)
    if (USB_DeviceState == DEVICE_STATE_Suspended) {
        dprintln("suspending keyboard");
        while (USB_DeviceState == DEVICE_STATE_Suspended) {
            suspend_power_down();
            if (USB_Device_RemoteWakeupEnabled && suspend_wakeup_condition()) {
                USB_Device_SendRemoteWakeup();
                clear_keyboard();

#    if USB_SUSPEND_WAKEUP_DELAY > 0
                // Some hubs, kvm switches, and monitors do
                // weird things, with USB device state bouncing
                // around wildly on wakeup, yielding race
                // conditions that can corrupt the keyboard state.
                //
                // Pause for a while to let things settle...
                wait_ms(USB_SUSPEND_WAKEUP_DELAY);
#    endif
            }
        }
        suspend_wakeup_init();
    }
#endif
}

void protocol_post_task(void) {
#ifdef CONSOLE_ENABLE
    console_task();
#endif

#ifdef MIDI_ENABLE
    MIDI_Device_USBTask(&USB_MIDI_Interface);
#endif

#ifdef VIRTSER_ENABLE
    virtser_task();
    CDC_Device_USBTask(&cdc_device);
#endif

<<<<<<< HEAD
#ifdef RAW_ENABLE
    raw_hid_task();
#endif

#ifdef XAP_ENABLE
    xap_task();
#endif

=======
>>>>>>> 63dd131d
#if !defined(INTERRUPT_CONTROL_ENDPOINT)
    USB_USBTask();
#endif
}

uint16_t CALLBACK_USB_GetDescriptor(const uint16_t wValue, const uint16_t wIndex, const void **const DescriptorAddress) {
    return get_usb_descriptor(wValue, wIndex, USB_ControlRequest.wLength, DescriptorAddress);
}<|MERGE_RESOLUTION|>--- conflicted
+++ resolved
@@ -974,17 +974,6 @@
     CDC_Device_USBTask(&cdc_device);
 #endif
 
-<<<<<<< HEAD
-#ifdef RAW_ENABLE
-    raw_hid_task();
-#endif
-
-#ifdef XAP_ENABLE
-    xap_task();
-#endif
-
-=======
->>>>>>> 63dd131d
 #if !defined(INTERRUPT_CONTROL_ENDPOINT)
     USB_USBTask();
 #endif
