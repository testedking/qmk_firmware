--- conflicted
+++ resolved
@@ -11,16 +11,4 @@
 extern uint32_t _eram;
 #define BOOTLOADER_MAGIC 0x3B9ACA00
 #define MAGIC_ADDR (uint32_t *)((intptr_t)(&_eram) - 4)
-#endif
-<<<<<<< HEAD
-=======
-
-#ifdef MD_BOOTLOADER
-
-#define MCU_HZ 48000000
-#define I2C_HZ 0 //Not used
-
-#endif //MD_BOOTLOADER
-
-#endif //_MD_BOOTLOADER_H_
->>>>>>> 37d2f6dc
+#endif