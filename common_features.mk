--- conflicted
+++ resolved
@@ -114,11 +114,7 @@
     endif
 endif
 
-<<<<<<< HEAD
-VALID_MATRIX_TYPES := yes IS31FL3731 IS31FL3733 IS31FL3737 custom
-=======
 VALID_MATRIX_TYPES := yes IS31FL3731 IS31FL3733 IS31FL3737 WS2812 custom
->>>>>>> 5fcd744d
 
 LED_MATRIX_ENABLE ?= no
 ifneq ($(strip $(LED_MATRIX_ENABLE)), no)
@@ -176,14 +172,11 @@
     SRC += i2c_master.c
 endif
 
-<<<<<<< HEAD
-=======
 ifeq ($(strip $(RGB_MATRIX_ENABLE)), WS2812)
     OPT_DEFS += -DWS2812
     SRC += ws2812.c
 endif
 
->>>>>>> 5fcd744d
 ifeq ($(strip $(TAP_DANCE_ENABLE)), yes)
     OPT_DEFS += -DTAP_DANCE_ENABLE
     SRC += $(QUANTUM_DIR)/process_keycode/process_tap_dance.c
