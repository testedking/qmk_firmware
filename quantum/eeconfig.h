/*
Copyright 2013 Jun Wako <wakojun@gmail.com>

This program is free software: you can redistribute it and/or modify
it under the terms of the GNU General Public License as published by
the Free Software Foundation, either version 2 of the License, or
(at your option) any later version.

This program is distributed in the hope that it will be useful,
but WITHOUT ANY WARRANTY; without even the implied warranty of
MERCHANTABILITY or FITNESS FOR A PARTICULAR PURPOSE.  See the
GNU General Public License for more details.

You should have received a copy of the GNU General Public License
along with this program.  If not, see <http://www.gnu.org/licenses/>.
*/

#pragma once

#include <stdint.h>
#include <stdbool.h>

#ifndef EECONFIG_MAGIC_NUMBER
#    define EECONFIG_MAGIC_NUMBER (uint16_t)0xFEE7 // When changing, decrement this value to avoid future re-init issues
#endif
#define EECONFIG_MAGIC_NUMBER_OFF (uint16_t)0xFFFF

/* EEPROM parameter address */
#define EECONFIG_MAGIC (uint16_t *)0
#define EECONFIG_DEBUG (uint8_t *)2
#define EECONFIG_DEFAULT_LAYER (uint8_t *)3
#define EECONFIG_KEYMAP (uint16_t *)4
#define EECONFIG_MOUSEKEY_ACCEL (uint8_t *)5
#define EECONFIG_BACKLIGHT (uint8_t *)6
#define EECONFIG_AUDIO (uint8_t *)7
#define EECONFIG_RGBLIGHT (uint32_t *)8
#define EECONFIG_UNICODEMODE (uint8_t *)12
#define EECONFIG_STENOMODE (uint8_t *)13
// EEHANDS for two handed boards
#define EECONFIG_HANDEDNESS (uint8_t *)14
#define EECONFIG_KEYBOARD (uint32_t *)15
#define EECONFIG_USER (uint32_t *)19
#define EECONFIG_VELOCIKEY (uint8_t *)23

#define EECONFIG_HAPTIC (uint32_t *)24

// Mutually exclusive
#define EECONFIG_LED_MATRIX (uint32_t *)28
#define EECONFIG_RGB_MATRIX (uint32_t *)28
// Speed & Flags
#define EECONFIG_LED_MATRIX_EXTENDED (uint16_t *)32
#define EECONFIG_RGB_MATRIX_EXTENDED (uint16_t *)32

<<<<<<< HEAD
#define EECONFIG_KEYMAP_HASH (uint32_t *)34

// Size of EEPROM being used, other code can refer to this for available EEPROM
#define EECONFIG_SIZE 38
=======
// Size of EEPROM being used for core data storage
#define EECONFIG_BASE_SIZE 34

// Size of EEPROM dedicated to keyboard- and user-specific data
#ifndef EECONFIG_KB_DATA_SIZE
#    define EECONFIG_KB_DATA_SIZE 0
#endif
#ifndef EECONFIG_KB_DATA_VERSION
#    define EECONFIG_KB_DATA_VERSION (EECONFIG_KB_DATA_SIZE)
#endif
#ifndef EECONFIG_USER_DATA_SIZE
#    define EECONFIG_USER_DATA_SIZE 0
#endif
#ifndef EECONFIG_USER_DATA_VERSION
#    define EECONFIG_USER_DATA_VERSION (EECONFIG_USER_DATA_SIZE)
#endif

#define EECONFIG_KB_DATABLOCK ((uint8_t *)(EECONFIG_BASE_SIZE))
#define EECONFIG_USER_DATABLOCK ((uint8_t *)((EECONFIG_BASE_SIZE) + (EECONFIG_KB_DATA_SIZE)))

// Size of EEPROM being used, other code can refer to this for available EEPROM
#define EECONFIG_SIZE ((EECONFIG_BASE_SIZE) + (EECONFIG_KB_DATA_SIZE) + (EECONFIG_USER_DATA_SIZE))
>>>>>>> 219afaba

/* debug bit */
#define EECONFIG_DEBUG_ENABLE (1 << 0)
#define EECONFIG_DEBUG_MATRIX (1 << 1)
#define EECONFIG_DEBUG_KEYBOARD (1 << 2)
#define EECONFIG_DEBUG_MOUSE (1 << 3)

/* keyconf bit */
#define EECONFIG_KEYMAP_SWAP_CONTROL_CAPSLOCK (1 << 0)
#define EECONFIG_KEYMAP_CAPSLOCK_TO_CONTROL (1 << 1)
#define EECONFIG_KEYMAP_SWAP_LALT_LGUI (1 << 2)
#define EECONFIG_KEYMAP_SWAP_RALT_RGUI (1 << 3)
#define EECONFIG_KEYMAP_NO_GUI (1 << 4)
#define EECONFIG_KEYMAP_SWAP_GRAVE_ESC (1 << 5)
#define EECONFIG_KEYMAP_SWAP_BACKSLASH_BACKSPACE (1 << 6)
#define EECONFIG_KEYMAP_NKRO (1 << 7)

bool eeconfig_is_enabled(void);
bool eeconfig_is_disabled(void);

void eeconfig_init(void);
void eeconfig_init_quantum(void);
void eeconfig_init_kb(void);
void eeconfig_init_user(void);

void eeconfig_enable(void);

void eeconfig_disable(void);

uint8_t eeconfig_read_debug(void);
void    eeconfig_update_debug(uint8_t val);

uint8_t eeconfig_read_default_layer(void);
void    eeconfig_update_default_layer(uint8_t val);

uint16_t eeconfig_read_keymap(void);
void     eeconfig_update_keymap(uint16_t val);

#ifdef AUDIO_ENABLE
uint8_t eeconfig_read_audio(void);
void    eeconfig_update_audio(uint8_t val);
#endif

#if (EECONFIG_KB_DATA_SIZE) == 0
uint32_t eeconfig_read_kb(void);
void     eeconfig_update_kb(uint32_t val);
#endif // (EECONFIG_KB_DATA_SIZE) == 0

#if (EECONFIG_USER_DATA_SIZE) == 0
uint32_t eeconfig_read_user(void);
void     eeconfig_update_user(uint32_t val);
#endif // (EECONFIG_USER_DATA_SIZE) == 0

#ifdef HAPTIC_ENABLE
uint32_t eeconfig_read_haptic(void);
void     eeconfig_update_haptic(uint32_t val);
#endif

bool eeconfig_read_handedness(void);
void eeconfig_update_handedness(bool val);

#if (EECONFIG_KB_DATA_SIZE) > 0
void eeconfig_read_kb_datablock(void *data);
void eeconfig_update_kb_datablock(const void *data);
#endif // (EECONFIG_KB_DATA_SIZE) > 0

#if (EECONFIG_USER_DATA_SIZE) > 0
void eeconfig_read_user_datablock(void *data);
void eeconfig_update_user_datablock(const void *data);
#endif // (EECONFIG_USER_DATA_SIZE) > 0

// Any "checked" debounce variant used requires implementation of:
//    -- bool eeconfig_check_valid_##name(void)
//    -- void eeconfig_post_flush_##name(void)
#define EECONFIG_DEBOUNCE_HELPER_CHECKED(name, offset, config)          \
    static uint8_t dirty_##name = false;                                \
                                                                        \
    bool eeconfig_check_valid_##name(void);                             \
    void eeconfig_post_flush_##name(void);                              \
                                                                        \
    static inline void eeconfig_init_##name(void) {                     \
        dirty_##name = true;                                            \
        if (eeconfig_check_valid_##name()) {                            \
            eeprom_read_block(&config, offset, sizeof(config));         \
            dirty_##name = false;                                       \
        }                                                               \
    }                                                                   \
    static inline void eeconfig_flush_##name(bool force) {              \
        if (force || dirty_##name) {                                    \
            eeprom_update_block(&config, offset, sizeof(config));       \
            eeconfig_post_flush_##name();                               \
            dirty_##name = false;                                       \
        }                                                               \
    }                                                                   \
    static inline void eeconfig_flush_##name##_task(uint16_t timeout) { \
        static uint16_t flush_timer = 0;                                \
        if (timer_elapsed(flush_timer) > timeout) {                     \
            eeconfig_flush_##name(false);                               \
            flush_timer = timer_read();                                 \
        }                                                               \
    }                                                                   \
    static inline void eeconfig_flag_##name(bool v) {                   \
        dirty_##name |= v;                                              \
    }                                                                   \
    static inline void eeconfig_write_##name(typeof(config) *conf) {    \
        if (memcmp(&config, conf, sizeof(config)) != 0) {               \
            memcpy(&config, conf, sizeof(config));                      \
            eeconfig_flag_##name(true);                                 \
        }                                                               \
    }

#define EECONFIG_DEBOUNCE_HELPER(name, offset, config)     \
    EECONFIG_DEBOUNCE_HELPER_CHECKED(name, offset, config) \
                                                           \
    bool eeconfig_check_valid_##name(void) {               \
        return true;                                       \
    }                                                      \
    void eeconfig_post_flush_##name(void) {}<|MERGE_RESOLUTION|>--- conflicted
+++ resolved
@@ -51,14 +51,10 @@
 #define EECONFIG_LED_MATRIX_EXTENDED (uint16_t *)32
 #define EECONFIG_RGB_MATRIX_EXTENDED (uint16_t *)32
 
-<<<<<<< HEAD
 #define EECONFIG_KEYMAP_HASH (uint32_t *)34
 
-// Size of EEPROM being used, other code can refer to this for available EEPROM
-#define EECONFIG_SIZE 38
-=======
 // Size of EEPROM being used for core data storage
-#define EECONFIG_BASE_SIZE 34
+#define EECONFIG_BASE_SIZE 38
 
 // Size of EEPROM dedicated to keyboard- and user-specific data
 #ifndef EECONFIG_KB_DATA_SIZE
@@ -79,7 +75,6 @@
 
 // Size of EEPROM being used, other code can refer to this for available EEPROM
 #define EECONFIG_SIZE ((EECONFIG_BASE_SIZE) + (EECONFIG_KB_DATA_SIZE) + (EECONFIG_USER_DATA_SIZE))
->>>>>>> 219afaba
 
 /* debug bit */
 #define EECONFIG_DEBUG_ENABLE (1 << 0)
