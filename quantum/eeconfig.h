--- conflicted
+++ resolved
@@ -29,7 +29,8 @@
 #define EECONFIG_MAGIC (uint16_t *)0
 #define EECONFIG_DEBUG (uint8_t *)2
 #define EECONFIG_DEFAULT_LAYER (uint8_t *)3
-#define EECONFIG_KEYMAP (uint16_t *)4
+#define EECONFIG_KEYMAP (uint8_t *)4
+#define EECONFIG_MOUSEKEY_ACCEL (uint8_t *)5
 #define EECONFIG_BACKLIGHT (uint8_t *)6
 #define EECONFIG_AUDIO (uint8_t *)7
 #define EECONFIG_RGBLIGHT (uint32_t *)8
@@ -50,18 +51,11 @@
 #define EECONFIG_LED_MATRIX_EXTENDED (uint16_t *)32
 #define EECONFIG_RGB_MATRIX_EXTENDED (uint16_t *)32
 
-<<<<<<< HEAD
-// TODO: Combine these into a single word and single block of EEPROM
-#define EECONFIG_KEYMAP_UPPER_BYTE (uint8_t *)34
-
-#define EECONFIG_KEYMAP_HASH (uint32_t *)35
+#define EECONFIG_KEYMAP_HASH (uint32_t *)34
 
 // Size of EEPROM being used, other code can refer to this for available EEPROM
-#define EECONFIG_SIZE 39
-=======
-// Size of EEPROM being used, other code can refer to this for available EEPROM
-#define EECONFIG_SIZE 34
->>>>>>> 9435ad19
+#define EECONFIG_SIZE 38
+
 /* debug bit */
 #define EECONFIG_DEBUG_ENABLE (1 << 0)
 #define EECONFIG_DEBUG_MATRIX (1 << 1)
