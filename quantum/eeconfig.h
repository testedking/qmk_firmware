/*
Copyright 2013 Jun Wako <wakojun@gmail.com>

This program is free software: you can redistribute it and/or modify
it under the terms of the GNU General Public License as published by
the Free Software Foundation, either version 2 of the License, or
(at your option) any later version.

This program is distributed in the hope that it will be useful,
but WITHOUT ANY WARRANTY; without even the implied warranty of
MERCHANTABILITY or FITNESS FOR A PARTICULAR PURPOSE.  See the
GNU General Public License for more details.

You should have received a copy of the GNU General Public License
along with this program.  If not, see <http://www.gnu.org/licenses/>.
*/

#pragma once

#include <stdint.h>
#include <stdbool.h>

#ifndef EECONFIG_MAGIC_NUMBER
#    define EECONFIG_MAGIC_NUMBER (uint16_t)0xFEE6 // When changing, decrement this value to avoid future re-init issues
#endif
#define EECONFIG_MAGIC_NUMBER_OFF (uint16_t)0xFFFF

/* EEPROM parameter address */
#define EECONFIG_MAGIC (uint16_t *)0
#define EECONFIG_DEBUG (uint8_t *)2
#define EECONFIG_DEFAULT_LAYER (uint8_t *)3
#define EECONFIG_KEYMAP (uint16_t *)4
#define EECONFIG_BACKLIGHT (uint8_t *)6
#define EECONFIG_AUDIO (uint8_t *)7
#define EECONFIG_RGBLIGHT (uint32_t *)8
#define EECONFIG_UNICODEMODE (uint8_t *)12
#define EECONFIG_STENOMODE (uint8_t *)13
// EEHANDS for two handed boards
#define EECONFIG_HANDEDNESS (uint8_t *)14
#define EECONFIG_KEYBOARD (uint32_t *)15
#define EECONFIG_USER (uint32_t *)19
#define EECONFIG_VELOCIKEY (uint8_t *)23
// Mutually exclusive
#define EECONFIG_LED_MATRIX (uint32_t *)24
#define EECONFIG_RGB_MATRIX (uint64_t *)24

#define EECONFIG_HAPTIC (uint32_t *)32
#define EECONFIG_RGBLIGHT_EXTENDED (uint8_t *)36

#define EECONFIG_KEYMAP_HASH (uint32_t *)34

// Size of EEPROM being used for core data storage
<<<<<<< HEAD
#define EECONFIG_BASE_SIZE 38
=======
#define EECONFIG_BASE_SIZE 37
>>>>>>> 4e9bf42c

// Size of EEPROM dedicated to keyboard- and user-specific data
#ifndef EECONFIG_KB_DATA_SIZE
#    define EECONFIG_KB_DATA_SIZE 0
#endif
#ifndef EECONFIG_KB_DATA_VERSION
#    define EECONFIG_KB_DATA_VERSION (EECONFIG_KB_DATA_SIZE)
#endif
#ifndef EECONFIG_USER_DATA_SIZE
#    define EECONFIG_USER_DATA_SIZE 0
#endif
#ifndef EECONFIG_USER_DATA_VERSION
#    define EECONFIG_USER_DATA_VERSION (EECONFIG_USER_DATA_SIZE)
#endif

#define EECONFIG_KB_DATABLOCK ((uint8_t *)(EECONFIG_BASE_SIZE))
#define EECONFIG_USER_DATABLOCK ((uint8_t *)((EECONFIG_BASE_SIZE) + (EECONFIG_KB_DATA_SIZE)))

// Size of EEPROM being used, other code can refer to this for available EEPROM
#define EECONFIG_SIZE ((EECONFIG_BASE_SIZE) + (EECONFIG_KB_DATA_SIZE) + (EECONFIG_USER_DATA_SIZE))

/* debug bit */
#define EECONFIG_DEBUG_ENABLE (1 << 0)
#define EECONFIG_DEBUG_MATRIX (1 << 1)
#define EECONFIG_DEBUG_KEYBOARD (1 << 2)
#define EECONFIG_DEBUG_MOUSE (1 << 3)

/* keyconf bit */
#define EECONFIG_KEYMAP_SWAP_CONTROL_CAPSLOCK (1 << 0)
#define EECONFIG_KEYMAP_CAPSLOCK_TO_CONTROL (1 << 1)
#define EECONFIG_KEYMAP_SWAP_LALT_LGUI (1 << 2)
#define EECONFIG_KEYMAP_SWAP_RALT_RGUI (1 << 3)
#define EECONFIG_KEYMAP_NO_GUI (1 << 4)
#define EECONFIG_KEYMAP_SWAP_GRAVE_ESC (1 << 5)
#define EECONFIG_KEYMAP_SWAP_BACKSLASH_BACKSPACE (1 << 6)
#define EECONFIG_KEYMAP_NKRO (1 << 7)

bool eeconfig_is_enabled(void);
bool eeconfig_is_disabled(void);

void eeconfig_init(void);
void eeconfig_init_quantum(void);
void eeconfig_init_kb(void);
void eeconfig_init_user(void);

void eeconfig_enable(void);

void eeconfig_disable(void);

uint8_t eeconfig_read_debug(void);
void    eeconfig_update_debug(uint8_t val);

uint8_t eeconfig_read_default_layer(void);
void    eeconfig_update_default_layer(uint8_t val);

uint16_t eeconfig_read_keymap(void);
void     eeconfig_update_keymap(uint16_t val);

#ifdef AUDIO_ENABLE
uint8_t eeconfig_read_audio(void);
void    eeconfig_update_audio(uint8_t val);
#endif

#if (EECONFIG_KB_DATA_SIZE) == 0
uint32_t eeconfig_read_kb(void);
void     eeconfig_update_kb(uint32_t val);
#endif // (EECONFIG_KB_DATA_SIZE) == 0

#if (EECONFIG_USER_DATA_SIZE) == 0
uint32_t eeconfig_read_user(void);
void     eeconfig_update_user(uint32_t val);
#endif // (EECONFIG_USER_DATA_SIZE) == 0

#ifdef HAPTIC_ENABLE
uint32_t eeconfig_read_haptic(void);
void     eeconfig_update_haptic(uint32_t val);
#endif

bool eeconfig_read_handedness(void);
void eeconfig_update_handedness(bool val);

#if (EECONFIG_KB_DATA_SIZE) > 0
bool eeconfig_is_kb_datablock_valid(void);
void eeconfig_read_kb_datablock(void *data);
void eeconfig_update_kb_datablock(const void *data);
void eeconfig_init_kb_datablock(void);
#endif // (EECONFIG_KB_DATA_SIZE) > 0

#if (EECONFIG_USER_DATA_SIZE) > 0
bool eeconfig_is_user_datablock_valid(void);
void eeconfig_read_user_datablock(void *data);
void eeconfig_update_user_datablock(const void *data);
void eeconfig_init_user_datablock(void);
#endif // (EECONFIG_USER_DATA_SIZE) > 0

// Any "checked" debounce variant used requires implementation of:
//    -- bool eeconfig_check_valid_##name(void)
//    -- void eeconfig_post_flush_##name(void)
#define EECONFIG_DEBOUNCE_HELPER_CHECKED(name, offset, config)          \
    static uint8_t dirty_##name = false;                                \
                                                                        \
    bool eeconfig_check_valid_##name(void);                             \
    void eeconfig_post_flush_##name(void);                              \
                                                                        \
    static inline void eeconfig_init_##name(void) {                     \
        dirty_##name = true;                                            \
        if (eeconfig_check_valid_##name()) {                            \
            eeprom_read_block(&config, offset, sizeof(config));         \
            dirty_##name = false;                                       \
        }                                                               \
    }                                                                   \
    static inline void eeconfig_flush_##name(bool force) {              \
        if (force || dirty_##name) {                                    \
            eeprom_update_block(&config, offset, sizeof(config));       \
            eeconfig_post_flush_##name();                               \
            dirty_##name = false;                                       \
        }                                                               \
    }                                                                   \
    static inline void eeconfig_flush_##name##_task(uint16_t timeout) { \
        static uint16_t flush_timer = 0;                                \
        if (timer_elapsed(flush_timer) > timeout) {                     \
            eeconfig_flush_##name(false);                               \
            flush_timer = timer_read();                                 \
        }                                                               \
    }                                                                   \
    static inline void eeconfig_flag_##name(bool v) {                   \
        dirty_##name |= v;                                              \
    }                                                                   \
    static inline void eeconfig_write_##name(typeof(config) *conf) {    \
        if (memcmp(&config, conf, sizeof(config)) != 0) {               \
            memcpy(&config, conf, sizeof(config));                      \
            eeconfig_flag_##name(true);                                 \
        }                                                               \
    }

#define EECONFIG_DEBOUNCE_HELPER(name, offset, config)     \
    EECONFIG_DEBOUNCE_HELPER_CHECKED(name, offset, config) \
                                                           \
    bool eeconfig_check_valid_##name(void) {               \
        return true;                                       \
    }                                                      \
    void eeconfig_post_flush_##name(void) {}<|MERGE_RESOLUTION|>--- conflicted
+++ resolved
@@ -47,14 +47,10 @@
 #define EECONFIG_HAPTIC (uint32_t *)32
 #define EECONFIG_RGBLIGHT_EXTENDED (uint8_t *)36
 
-#define EECONFIG_KEYMAP_HASH (uint32_t *)34
+#define EECONFIG_KEYMAP_HASH (uint32_t *)37
 
 // Size of EEPROM being used for core data storage
-<<<<<<< HEAD
-#define EECONFIG_BASE_SIZE 38
-=======
-#define EECONFIG_BASE_SIZE 37
->>>>>>> 4e9bf42c
+#define EECONFIG_BASE_SIZE 41
 
 // Size of EEPROM dedicated to keyboard- and user-specific data
 #ifndef EECONFIG_KB_DATA_SIZE
