// Copyright 2022 Nick Brassel (@tzarc)
// SPDX-License-Identifier: GPL-2.0-or-later

// Pull the actual keymap code so that we can inspect stuff from it
#include KEYMAP_C

// Allow for keymap or userspace rules.mk to specify an alternate location for the keymap array
#ifdef INTROSPECTION_KEYMAP_C
#    include INTROSPECTION_KEYMAP_C
#endif // INTROSPECTION_KEYMAP_C

#include "keymap_introspection.h"

////////////////////////////////////////////////////////////////////////////////////////////////////////////////////////
// Key mapping

#define NUM_KEYMAP_LAYERS_RAW ((uint8_t)(sizeof(keymaps) / ((MATRIX_ROWS) * (MATRIX_COLS) * sizeof(uint16_t))))

uint8_t keymap_layer_count_raw(void) {
    return NUM_KEYMAP_LAYERS_RAW;
}

__attribute__((weak)) uint8_t keymap_layer_count(void) {
    return keymap_layer_count_raw();
}

#ifdef DYNAMIC_KEYMAP_ENABLE
_Static_assert(NUM_KEYMAP_LAYERS_RAW <= MAX_LAYER, "Number of keymap layers exceeds maximum set by DYNAMIC_KEYMAP_LAYER_COUNT");
#else
_Static_assert(NUM_KEYMAP_LAYERS_RAW <= MAX_LAYER, "Number of keymap layers exceeds maximum set by LAYER_STATE_(8|16|32)BIT");
#endif

uint16_t keycode_at_keymap_location_raw(uint8_t layer_num, uint8_t row, uint8_t column) {
    if (layer_num < NUM_KEYMAP_LAYERS_RAW && row < MATRIX_ROWS && column < MATRIX_COLS) {
        return pgm_read_word(&keymaps[layer_num][row][column]);
    }
<<<<<<< HEAD
    return KC_TRANSPARENT;
=======
    return KC_TRNS;
>>>>>>> 0edf478a
}

__attribute__((weak)) uint16_t keycode_at_keymap_location(uint8_t layer_num, uint8_t row, uint8_t column) {
    return keycode_at_keymap_location_raw(layer_num, row, column);
}

////////////////////////////////////////////////////////////////////////////////////////////////////////////////////////
// Encoder mapping

#if defined(ENCODER_ENABLE) && defined(ENCODER_MAP_ENABLE)

#    define NUM_ENCODERMAP_LAYERS_RAW ((uint8_t)(sizeof(encoder_map) / ((NUM_ENCODERS) * (2) * sizeof(uint16_t))))

uint8_t encodermap_layer_count_raw(void) {
    return NUM_ENCODERMAP_LAYERS_RAW;
}

__attribute__((weak)) uint8_t encodermap_layer_count(void) {
    return encodermap_layer_count_raw();
}

_Static_assert(NUM_KEYMAP_LAYERS_RAW == NUM_ENCODERMAP_LAYERS_RAW, "Number of encoder_map layers doesn't match the number of keymap layers");

uint16_t keycode_at_encodermap_location_raw(uint8_t layer_num, uint8_t encoder_idx, bool clockwise) {
    if (layer_num < NUM_ENCODERMAP_LAYERS_RAW && encoder_idx < NUM_ENCODERS) {
        return pgm_read_word(&encoder_map[layer_num][encoder_idx][clockwise ? 0 : 1]);
    }
<<<<<<< HEAD
    return KC_TRANSPARENT;
=======
    return KC_TRNS;
>>>>>>> 0edf478a
}

__attribute__((weak)) uint16_t keycode_at_encodermap_location(uint8_t layer_num, uint8_t encoder_idx, bool clockwise) {
    return keycode_at_encodermap_location_raw(layer_num, encoder_idx, clockwise);
}

#endif // defined(ENCODER_ENABLE) && defined(ENCODER_MAP_ENABLE)<|MERGE_RESOLUTION|>--- conflicted
+++ resolved
@@ -34,11 +34,7 @@
     if (layer_num < NUM_KEYMAP_LAYERS_RAW && row < MATRIX_ROWS && column < MATRIX_COLS) {
         return pgm_read_word(&keymaps[layer_num][row][column]);
     }
-<<<<<<< HEAD
-    return KC_TRANSPARENT;
-=======
     return KC_TRNS;
->>>>>>> 0edf478a
 }
 
 __attribute__((weak)) uint16_t keycode_at_keymap_location(uint8_t layer_num, uint8_t row, uint8_t column) {
@@ -66,11 +62,7 @@
     if (layer_num < NUM_ENCODERMAP_LAYERS_RAW && encoder_idx < NUM_ENCODERS) {
         return pgm_read_word(&encoder_map[layer_num][encoder_idx][clockwise ? 0 : 1]);
     }
-<<<<<<< HEAD
-    return KC_TRANSPARENT;
-=======
     return KC_TRNS;
->>>>>>> 0edf478a
 }
 
 __attribute__((weak)) uint16_t keycode_at_encodermap_location(uint8_t layer_num, uint8_t encoder_idx, bool clockwise) {
