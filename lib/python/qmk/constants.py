"""Information that should be available to the python library.
"""
from os import environ
from pathlib import Path

# The root of the qmk_firmware tree.
QMK_FIRMWARE = Path.cwd()

# This is the number of directories under `qmk_firmware/keyboards` that will be traversed. This is currently a limitation of our make system.
MAX_KEYBOARD_SUBFOLDERS = 5

# Supported processor types
CHIBIOS_PROCESSORS = 'cortex-m0', 'cortex-m0plus', 'cortex-m3', 'cortex-m4', 'MKL26Z64', 'MK20DX128', 'MK20DX256', 'STM32F042', 'STM32F072', 'STM32F103', 'STM32F303', 'STM32F401', 'STM32F411'
LUFA_PROCESSORS = 'atmega16u2', 'atmega32u2', 'atmega16u4', 'atmega32u4', 'at90usb646', 'at90usb647', 'at90usb1286', 'at90usb1287', None
VUSB_PROCESSORS = 'atmega32a', 'atmega328p', 'atmega328', 'attiny85'

# Common format strings
DATE_FORMAT = '%Y-%m-%d'
DATETIME_FORMAT = '%Y-%m-%d %H:%M:%S %Z'
TIME_FORMAT = '%H:%M:%S'

<<<<<<< HEAD
# Used when generating matrix locations
COL_LETTERS = 'ABCDEFGHIJKLMNOPQRSTUVWXYZabcdefghijilmnopqrstuvwxyz'
ROW_LETTERS = '0123456789ABCDEFGHIJKLMNOPQRSTUVWXYZabcdefghijklmnop'

# Mapping between info.json and config.h keys
LED_INDICATORS = {
    'caps_lock': 'LED_CAPS_LOCK_PIN',
    'num_lock': 'LED_NUM_LOCK_PIN',
    'scrol_lock': 'LED_SCROLL_LOCK_PIN',
}
=======
# Constants that should match their counterparts in make
BUILD_DIR = environ.get('BUILD_DIR', '.build')
KEYBOARD_OUTPUT_PREFIX = f'{BUILD_DIR}/obj_'
>>>>>>> d9785ec3
<|MERGE_RESOLUTION|>--- conflicted
+++ resolved
@@ -19,7 +19,6 @@
 DATETIME_FORMAT = '%Y-%m-%d %H:%M:%S %Z'
 TIME_FORMAT = '%H:%M:%S'
 
-<<<<<<< HEAD
 # Used when generating matrix locations
 COL_LETTERS = 'ABCDEFGHIJKLMNOPQRSTUVWXYZabcdefghijilmnopqrstuvwxyz'
 ROW_LETTERS = '0123456789ABCDEFGHIJKLMNOPQRSTUVWXYZabcdefghijklmnop'
@@ -30,8 +29,7 @@
     'num_lock': 'LED_NUM_LOCK_PIN',
     'scrol_lock': 'LED_SCROLL_LOCK_PIN',
 }
-=======
+
 # Constants that should match their counterparts in make
 BUILD_DIR = environ.get('BUILD_DIR', '.build')
-KEYBOARD_OUTPUT_PREFIX = f'{BUILD_DIR}/obj_'
->>>>>>> d9785ec3
+KEYBOARD_OUTPUT_PREFIX = f'{BUILD_DIR}/obj_'