"""Information that should be available to the python library.
"""
from os import environ
from datetime import date
from pathlib import Path

# The root of the qmk_firmware tree.
QMK_FIRMWARE = Path.cwd()

# Upstream repo url
QMK_FIRMWARE_UPSTREAM = 'qmk/qmk_firmware'

# This is the number of directories under `qmk_firmware/keyboards` that will be traversed. This is currently a limitation of our make system.
MAX_KEYBOARD_SUBFOLDERS = 5

# Supported processor types
CHIBIOS_PROCESSORS = 'cortex-m0', 'cortex-m0plus', 'cortex-m3', 'cortex-m4', 'MKL26Z64', 'MK20DX128', 'MK20DX256', 'MK64FX512', 'MK66FX1M0', 'RP2040', 'STM32F042', 'STM32F072', 'STM32F103', 'STM32F303', 'STM32F401', 'STM32F405', 'STM32F407', 'STM32F411', 'STM32F446', 'STM32G431', 'STM32G474', 'STM32H723', 'STM32H733', 'STM32L412', 'STM32L422', 'STM32L432', 'STM32L433', 'STM32L442', 'STM32L443', 'GD32VF103', 'WB32F3G71', 'WB32FQ95'
LUFA_PROCESSORS = 'at90usb162', 'atmega16u2', 'atmega32u2', 'atmega16u4', 'atmega32u4', 'at90usb646', 'at90usb647', 'at90usb1286', 'at90usb1287', None
VUSB_PROCESSORS = 'atmega32a', 'atmega328p', 'atmega328', 'attiny85'

# Bootloaders of the supported processors
MCU2BOOTLOADER = {
    "RP2040": "rp2040",
    "MKL26Z64": "halfkay",
    "MK20DX128": "halfkay",
    "MK20DX256": "halfkay",
    "MK66FX1M0": "halfkay",
    "STM32F042": "stm32-dfu",
    "STM32F072": "stm32-dfu",
    "STM32F103": "stm32duino",
    "STM32F303": "stm32-dfu",
    "STM32F401": "stm32-dfu",
    "STM32F405": "stm32-dfu",
    "STM32F407": "stm32-dfu",
    "STM32F411": "stm32-dfu",
    "STM32F446": "stm32-dfu",
    "STM32G431": "stm32-dfu",
    "STM32G474": "stm32-dfu",
    "STM32H723": "stm32-dfu",
    "STM32H733": "stm32-dfu",
    "STM32L412": "stm32-dfu",
    "STM32L422": "stm32-dfu",
    "STM32L432": "stm32-dfu",
    "STM32L433": "stm32-dfu",
    "STM32L442": "stm32-dfu",
    "STM32L443": "stm32-dfu",
    "GD32VF103": "gd32v-dfu",
    "WB32F3G71": "wb32-dfu",
    "WB32FQ95": "wb32-dfu",
    "atmega16u2": "atmel-dfu",
    "atmega32u2": "atmel-dfu",
    "atmega16u4": "atmel-dfu",
    "atmega32u4": "atmel-dfu",
    "at90usb162": "atmel-dfu",
    "at90usb646": "atmel-dfu",
    "at90usb647": "atmel-dfu",
    "at90usb1286": "atmel-dfu",
    "at90usb1287": "atmel-dfu",
    "atmega32a": "bootloadhid",
    "atmega328p": "usbasploader",
    "atmega328": "usbasploader",
}

# Map of legacy keycodes that can be automatically updated
LEGACY_KEYCODES = {  # Comment here is to force multiline formatting
    'RESET': 'QK_BOOT'
}

# Map VID:PID values to bootloaders
BOOTLOADER_VIDS_PIDS = {
    'atmel-dfu': {
        ("03eb", "2fef"),  # ATmega16U2
        ("03eb", "2ff0"),  # ATmega32U2
        ("03eb", "2ff3"),  # ATmega16U4
        ("03eb", "2ff4"),  # ATmega32U4
        ("03eb", "2ff9"),  # AT90USB64
        ("03eb", "2ffa"),  # AT90USB162
        ("03eb", "2ffb")  # AT90USB128
    },
    'kiibohd': {("1c11", "b007")},
    'stm32-dfu': {
        ("1eaf", "0003"),  # STM32duino
        ("0483", "df11")  # STM32 DFU
    },
    'apm32-dfu': {("314b", "0106")},
    'gd32v-dfu': {("28e9", "0189")},
    'wb32-dfu': {("342d", "dfa0")},
    'bootloadhid': {("16c0", "05df")},
    'usbasploader': {("16c0", "05dc")},
    'usbtinyisp': {("1782", "0c9f")},
    'md-boot': {("03eb", "6124")},
    'caterina': {
        # pid.codes shared PID
        ("1209", "2302"),  # Keyboardio Atreus 2 Bootloader
        # Spark Fun Electronics
        ("1b4f", "9203"),  # Pro Micro 3V3/8MHz
        ("1b4f", "9205"),  # Pro Micro 5V/16MHz
        ("1b4f", "9207"),  # LilyPad 3V3/8MHz (and some Pro Micro clones)
        # Pololu Electronics
        ("1ffb", "0101"),  # A-Star 32U4
        # Arduino SA
        ("2341", "0036"),  # Leonardo
        ("2341", "0037"),  # Micro
        # Adafruit Industries LLC
        ("239a", "000c"),  # Feather 32U4
        ("239a", "000d"),  # ItsyBitsy 32U4 3V3/8MHz
        ("239a", "000e"),  # ItsyBitsy 32U4 5V/16MHz
        # dog hunter AG
        ("2a03", "0036"),  # Leonardo
        ("2a03", "0037")  # Micro
    },
    'hid-bootloader': {
        ("03eb", "2067"),  # QMK HID
        ("16c0", "0478")  # PJRC halfkay
    }
}

# Common format strings
DATE_FORMAT = '%Y-%m-%d'
DATETIME_FORMAT = '%Y-%m-%d %H:%M:%S %Z'
TIME_FORMAT = '%H:%M:%S'

# Used when generating matrix locations
COL_LETTERS = 'ABCDEFGHIJKLMNOPQRSTUVWXYZabcdefghijilmnopqrstuvwxyz'
ROW_LETTERS = '0123456789ABCDEFGHIJKLMNOPQRSTUVWXYZabcdefghijklmnop'

# Constants that should match their counterparts in make
BUILD_DIR = environ.get('BUILD_DIR', '.build')
INTERMEDIATE_OUTPUT_PREFIX = f'{BUILD_DIR}/obj_'

# Headers for generated files
GPL2_HEADER_C_LIKE = f'''\
// Copyright {date.today().year} QMK
// SPDX-License-Identifier: GPL-2.0-or-later
'''

GPL2_HEADER_SH_LIKE = f'''\
# Copyright {date.today().year} QMK
# SPDX-License-Identifier: GPL-2.0-or-later
'''

GPL2_HEADER_XML_LIKE = f'''\
<!--- Copyright {date.today().year} QMK --->
<!--- SPDX-License-Identifier: GPL-2.0-or-later --->
'''

GENERATED_HEADER_C_LIKE = '''\
/*******************************************************************************
  88888888888 888      d8b                .d888 d8b 888               d8b
      888     888      Y8P               d88P"  Y8P 888               Y8P
      888     888                        888        888
      888     88888b.  888 .d8888b       888888 888 888  .d88b.       888 .d8888b
      888     888 "88b 888 88K           888    888 888 d8P  Y8b      888 88K
      888     888  888 888 "Y8888b.      888    888 888 88888888      888 "Y8888b.
      888     888  888 888      X88      888    888 888 Y8b.          888      X88
      888     888  888 888  88888P'      888    888 888  "Y8888       888  88888P'
                                                        888                 888
                                                        888                 888
                                                        888                 888
     .d88b.   .d88b.  88888b.   .d88b.  888d888 8888b.  888888 .d88b.   .d88888
    d88P"88b d8P  Y8b 888 "88b d8P  Y8b 888P"      "88b 888   d8P  Y8b d88" 888
    888  888 88888888 888  888 88888888 888    .d888888 888   88888888 888  888
    Y88b 888 Y8b.     888  888 Y8b.     888    888  888 Y88b. Y8b.     Y88b 888
     "Y88888  "Y8888  888  888  "Y8888  888    "Y888888  "Y888 "Y8888   "Y88888
         888
    Y8b d88P
     "Y88P"
*******************************************************************************/
'''

GENERATED_HEADER_SH_LIKE = '''\
################################################################################
#
# 88888888888 888      d8b                .d888 d8b 888               d8b
#     888     888      Y8P               d88P"  Y8P 888               Y8P
#     888     888                        888        888
#     888     88888b.  888 .d8888b       888888 888 888  .d88b.       888 .d8888b
#     888     888 "88b 888 88K           888    888 888 d8P  Y8b      888 88K
#     888     888  888 888 "Y8888b.      888    888 888 88888888      888 "Y8888b.
#     888     888  888 888      X88      888    888 888 Y8b.          888      X88
#     888     888  888 888  88888P'      888    888 888  "Y8888       888  88888P'
#
#                                                       888                 888
#                                                       888                 888
#                                                       888                 888
#    .d88b.   .d88b.  88888b.   .d88b.  888d888 8888b.  888888 .d88b.   .d88888
#   d88P"88b d8P  Y8b 888 "88b d8P  Y8b 888P"      "88b 888   d8P  Y8b d88" 888
#   888  888 88888888 888  888 88888888 888    .d888888 888   88888888 888  888
#   Y88b 888 Y8b.     888  888 Y8b.     888    888  888 Y88b. Y8b.     Y88b 888
#    "Y88888  "Y8888  888  888  "Y8888  888    "Y888888  "Y888 "Y8888   "Y88888
#        888
#   Y8b d88P
#    "Y88P"
#
################################################################################
'''

<<<<<<< HEAD
GENERATED_HEADER_XML_LIKE = '''\
<!---
*******************************************************************************
  88888888888 888      d8b                .d888 d8b 888               d8b
      888     888      Y8P               d88P"  Y8P 888               Y8P
      888     888                        888        888
      888     88888b.  888 .d8888b       888888 888 888  .d88b.       888 .d8888b
      888     888 "88b 888 88K           888    888 888 d8P  Y8b      888 88K
      888     888  888 888 "Y8888b.      888    888 888 88888888      888 "Y8888b.
      888     888  888 888      X88      888    888 888 Y8b.          888      X88
      888     888  888 888  88888P'      888    888 888  "Y8888       888  88888P'
                                                        888                 888
                                                        888                 888
                                                        888                 888
     .d88b.   .d88b.  88888b.   .d88b.  888d888 8888b.  888888 .d88b.   .d88888
    d88P"88b d8P  Y8b 888 "88b d8P  Y8b 888P"      "88b 888   d8P  Y8b d88" 888
    888  888 88888888 888  888 88888888 888    .d888888 888   88888888 888  888
    Y88b 888 Y8b.     888  888 Y8b.     888    888  888 Y88b. Y8b.     Y88b 888
     "Y88888  "Y8888  888  888  "Y8888  888    "Y888888  "Y888 "Y8888   "Y88888
         888
    Y8b d88P
     "Y88P"
*******************************************************************************
--->
'''
=======
LICENSE_TEXTS = [
    (
        'GPL-2.0-or-later', [
            """\
        This program is free software; you can redistribute it and/or
        modify it under the terms of the GNU General Public License
        as published by the Free Software Foundation; either version 2
        of the License, or (at your option) any later version.
        """, """\
        This program is free software; you can redistribute it and/or
        modify it under the terms of the GNU General Public License
        as published by the Free Software Foundation; either version 2
        of the License, or any later version.
        """
        ]
    ),
    ('GPL-2.0-only', ["""\
        This program is free software; you can redistribute it and/or
        modify it under the terms of the GNU General Public License as
        published by the Free Software Foundation; version 2.
        """]),
    (
        'GPL-3.0-or-later', [
            """\
        This program is free software: you can redistribute it and/or
        modify it under the terms of the GNU General Public License as
        published by the Free Software Foundation, either version 3 of
        the License, or (at your option) any later version.
        """, """\
        This program is free software: you can redistribute it and/or
        modify it under the terms of the GNU General Public License as
        published by the Free Software Foundation, either version 3 of
        the License, or any later version.
        """
        ]
    ),
    ('GPL-3.0-only', ["""\
        This program is free software: you can redistribute it and/or
        modify it under the terms of the GNU General Public License as
        published by the Free Software Foundation, version 3.
        """]),
    (
        'LGPL-2.1-or-later', [
            """\
        This program is free software; you can redistribute it and/or
        modify it under the terms of the GNU Lesser General Public License
        as published by the Free Software Foundation; either version 2.1
        of the License, or (at your option) any later version.
        """, """\
        This program is free software; you can redistribute it and/or
        modify it under the terms of the GNU Lesser General Public License
        as published by the Free Software Foundation; either version 2.1
        of the License, or any later version.
        """, """\
        This library is free software; you can redistribute it and/or
        modify it under the terms of the GNU Lesser General Public License
        as published by the Free Software Foundation; either version 2.1
        of the License, or (at your option) any later version.
        """, """\
        This library is free software; you can redistribute it and/or
        modify it under the terms of the GNU Lesser General Public License
        as published by the Free Software Foundation; either version 2.1
        of the License, or any later version.
        """
        ]
    ),
    (
        'LGPL-2.1-only', [
            """\
        This program is free software; you can redistribute it and/or
        modify it under the terms of the GNU Lesser General Public License as
        published by the Free Software Foundation; version 2.1.
        """, """\
        This library is free software; you can redistribute it and/or
        modify it under the terms of the GNU Lesser General Public License as
        published by the Free Software Foundation; version 2.1.
        """
        ]
    ),
    (
        'LGPL-3.0-or-later', [
            """\
        This program is free software; you can redistribute it and/or
        modify it under the terms of the GNU Lesser General Public License
        as published by the Free Software Foundation; either version 3
        of the License, or (at your option) any later version.
        """, """\
        This program is free software; you can redistribute it and/or
        modify it under the terms of the GNU Lesser General Public License
        as published by the Free Software Foundation; either version 3
        of the License, or any later version.
        """, """\
        This library is free software; you can redistribute it and/or
        modify it under the terms of the GNU Lesser General Public License
        as published by the Free Software Foundation; either version 3
        of the License, or (at your option) any later version.
        """, """\
        This library is free software; you can redistribute it and/or
        modify it under the terms of the GNU Lesser General Public License
        as published by the Free Software Foundation; either version 3
        of the License, or any later version.
        """
        ]
    ),
    (
        'LGPL-3.0-only', [
            """\
        This program is free software; you can redistribute it and/or
        modify it under the terms of the GNU Lesser General Public License as
        published by the Free Software Foundation; version 3.
        """, """\
        This library is free software; you can redistribute it and/or
        modify it under the terms of the GNU Lesser General Public License as
        published by the Free Software Foundation; version 3.
        """
        ]
    ),
    ('Apache-2.0', ["""\
        Licensed under the Apache License, Version 2.0 (the "License");
        you may not use this file except in compliance with the License.
        """]),
]
>>>>>>> 2e1a27da
<|MERGE_RESOLUTION|>--- conflicted
+++ resolved
@@ -195,7 +195,6 @@
 ################################################################################
 '''
 
-<<<<<<< HEAD
 GENERATED_HEADER_XML_LIKE = '''\
 <!---
 *******************************************************************************
@@ -221,7 +220,7 @@
 *******************************************************************************
 --->
 '''
-=======
+
 LICENSE_TEXTS = [
     (
         'GPL-2.0-or-later', [
@@ -343,5 +342,4 @@
         Licensed under the Apache License, Version 2.0 (the "License");
         you may not use this file except in compliance with the License.
         """]),
-]
->>>>>>> 2e1a27da
+]