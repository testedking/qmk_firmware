--- conflicted
+++ resolved
@@ -3,11 +3,7 @@
 import os
 import sys
 import shutil
-<<<<<<< HEAD
 from itertools import islice
-from pathlib import Path
-=======
->>>>>>> 3a5e4253
 
 from milc import cli
 import jsonschema
