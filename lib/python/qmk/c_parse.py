"""Functions for working with config.h files.
"""
from pygments.lexers.c_cpp import CLexer
from pygments.token import Token
from pygments import lex
from itertools import islice
from pathlib import Path
import re

from milc import cli

from qmk.comment_remover import comment_remover

default_key_entry = {'x': -1, 'y': 0, 'w': 1}
single_comment_regex = re.compile(r'\s+/[/*].*$')
multi_comment_regex = re.compile(r'/\*(.|\n)*?\*/', re.MULTILINE)
layout_macro_define_regex = re.compile(r'^#\s*define')


def _get_chunks(it, size):
    """Break down a collection into smaller parts
    """
    it = iter(it)
    return iter(lambda: tuple(islice(it, size)), ())


def strip_line_comment(string):
    """Removes comments from a single line string.
    """
    return single_comment_regex.sub('', string)


def strip_multiline_comment(string):
    """Removes comments from a single line string.
    """
    return multi_comment_regex.sub('', string)


def c_source_files(dir_names):
    """Returns a list of all *.c, *.h, and *.cpp files for a given list of directories

    Args:

        dir_names
            List of directories relative to `qmk_firmware`.
    """
    files = []
    for dir in dir_names:
        files.extend(file for file in Path(dir).glob('**/*') if file.suffix in ['.c', '.h', '.cpp'])
    return files


def find_layouts(file):
    """Returns list of parsed LAYOUT preprocessor macros found in the supplied include file.
    """
    file = Path(file)
    aliases = {}  # Populated with all `#define`s that aren't functions
    parsed_layouts = {}

    # Search the file for LAYOUT macros and aliases
    file_contents = file.read_text(encoding='utf-8')
    file_contents = comment_remover(file_contents)
    file_contents = file_contents.replace('\\\n', '')

    for line in file_contents.split('\n'):
        if layout_macro_define_regex.match(line.lstrip()) and '(' in line and 'LAYOUT' in line:
            # We've found a LAYOUT macro
            macro_name, layout, matrix = _parse_layout_macro(line.strip())

            # Reject bad macro names
            if macro_name.startswith('LAYOUT_kc') or not macro_name.startswith('LAYOUT'):
                continue

            # Parse the matrix data
            matrix_locations = _parse_matrix_locations(matrix, file, macro_name)

            # Parse the layout entries into a basic structure
            default_key_entry['x'] = -1  # Set to -1 so _default_key(key) will increment it to 0
            layout = layout.strip()
            parsed_layout = [_default_key(key) for key in layout.split(',')]

            for i, key in enumerate(parsed_layout):
                if 'label' not in key:
                    cli.log.error('Invalid LAYOUT macro in %s: Empty parameter name in macro %s at pos %s.', file, macro_name, i)
                elif key['label'] in matrix_locations:
                    key['matrix'] = matrix_locations[key['label']]

            parsed_layouts[macro_name] = {
                'layout': parsed_layout,
                'filename': str(file),
            }

        elif '#define' in line:
            # Attempt to extract a new layout alias
            try:
                _, pp_macro_name, pp_macro_text = line.strip().split(' ', 2)
                aliases[pp_macro_name] = pp_macro_text
            except ValueError:
                continue

    return parsed_layouts, aliases


def parse_config_h_file(config_h_file, config_h=None):
    """Extract defines from a config.h file.
    """
    if not config_h:
        config_h = {}

    config_h_file = Path(config_h_file)

    if config_h_file.exists():
        config_h_text = config_h_file.read_text(encoding='utf-8')
        config_h_text = config_h_text.replace('\\\n', '')
        config_h_text = strip_multiline_comment(config_h_text)

        for linenum, line in enumerate(config_h_text.split('\n')):
            line = strip_line_comment(line).strip()

            if not line:
                continue

            line = line.split()

            if line[0] == '#define':
                if len(line) == 1:
                    cli.log.error('%s: Incomplete #define! On or around line %s' % (config_h_file, linenum))
                elif len(line) == 2:
                    config_h[line[1]] = True
                else:
                    config_h[line[1]] = ' '.join(line[2:])

            elif line[0] == '#undef':
                if len(line) == 2:
                    if line[1] in config_h:
                        if config_h[line[1]] is True:
                            del config_h[line[1]]
                        else:
                            config_h[line[1]] = False
                else:
                    cli.log.error('%s: Incomplete #undef! On or around line %s' % (config_h_file, linenum))

    return config_h


def _default_key(label=None):
    """Increment x and return a copy of the default_key_entry.
    """
    default_key_entry['x'] += 1
    new_key = default_key_entry.copy()

    if label:
        new_key['label'] = label

    return new_key


def _parse_layout_macro(layout_macro):
    """Split the LAYOUT macro into its constituent parts
    """
    layout_macro = layout_macro.replace('\\', '').replace(' ', '').replace('\t', '').replace('#define', '')
    macro_name, layout = layout_macro.split('(', 1)
    layout, matrix = layout.split(')', 1)

    return macro_name, layout, matrix


def _parse_matrix_locations(matrix, file, macro_name):
    """Parse raw matrix data into a dictionary keyed by the LAYOUT identifier.
    """
    matrix_locations = {}

    for row_num, row in enumerate(matrix.split('},{')):
        if row.startswith('LAYOUT'):
            cli.log.error('%s: %s: Nested layout macro detected. Matrix data not available!', file, macro_name)
            break

        row = row.replace('{', '').replace('}', '')
        for col_num, identifier in enumerate(row.split(',')):
            if identifier != 'KC_NO':
                matrix_locations[identifier] = [row_num, col_num]

    return matrix_locations


def _coerce_led_token(_type, value):
    """ Convert token to valid info.json content
    """
    value_map = {
        'NO_LED': None,
        'LED_FLAG_ALL': 0xFF,
        'LED_FLAG_NONE': 0x00,
        'LED_FLAG_MODIFIER': 0x01,
        'LED_FLAG_UNDERGLOW': 0x02,
        'LED_FLAG_KEYLIGHT': 0x04,
        'LED_FLAG_INDICATOR': 0x08,
    }
    if _type is Token.Literal.Number.Integer:
        return int(value)
<<<<<<< HEAD
=======
    if _type is Token.Literal.Number.Float:
        return float(value)
>>>>>>> 85289e34
    if _type is Token.Literal.Number.Hex:
        return int(value, 0)
    if _type is Token.Name and value in value_map.keys():
        return value_map[value]


def _parse_led_config(file, matrix_cols, matrix_rows):
    """Return any 'raw' led/rgb matrix config
    """
    file_contents = file.read_text(encoding='utf-8')
    file_contents = comment_remover(file_contents)
    file_contents = file_contents.replace('\\\n', '')

    matrix_raw = []
    position_raw = []
    flags = []

    found_led_config = False
    bracket_count = 0
    section = 0
    for _type, value in lex(file_contents, CLexer()):
        # Assume g_led_config..stuff..;
        if value == 'g_led_config':
            found_led_config = True
        elif value == ';':
            found_led_config = False
        elif found_led_config:
            # Assume bracket count hints to section of config we are within
            if value == '{':
                bracket_count += 1
                if bracket_count == 2:
                    section += 1
            elif value == '}':
                bracket_count -= 1
            else:
                # Assume any non whitespace value here is important enough to stash
<<<<<<< HEAD
                if _type in [Token.Literal.Number.Integer, Token.Literal.Number.Hex, Token.Name]:
=======
                if _type in [Token.Literal.Number.Integer, Token.Literal.Number.Float, Token.Literal.Number.Hex, Token.Name]:
>>>>>>> 85289e34
                    if section == 1 and bracket_count == 3:
                        matrix_raw.append(_coerce_led_token(_type, value))
                    if section == 2 and bracket_count == 3:
                        position_raw.append(_coerce_led_token(_type, value))
                    if section == 3 and bracket_count == 2:
                        flags.append(_coerce_led_token(_type, value))

    # Slightly better intrim format
    matrix = list(_get_chunks(matrix_raw, matrix_cols))
    position = list(_get_chunks(position_raw, 2))
    matrix_indexes = list(filter(lambda x: x is not None, matrix_raw))

    # If we have not found anything - bail
    if not section:
        return None

    # TODO: Improve crude parsing/validation
    if len(matrix) != matrix_rows and len(matrix) != (matrix_rows / 2):
        raise ValueError("Unable to parse g_led_config matrix data")
    if len(position) != len(flags):
        raise ValueError("Unable to parse g_led_config position data")
    if len(matrix_indexes) and (max(matrix_indexes) >= len(flags)):
        raise ValueError("OOB within g_led_config matrix data")

    return (matrix, position, flags)


def find_led_config(file, matrix_cols, matrix_rows):
    """Search file for led/rgb matrix config
    """
    found = _parse_led_config(file, matrix_cols, matrix_rows)
    if not found:
        return None

    # Expand collected content
    (matrix, position, flags) = found

    # Align to output format
    led_config = []
    for index, item in enumerate(position, start=0):
        led_config.append({
            'x': item[0],
            'y': item[1],
            'flags': flags[index],
        })
    for r in range(len(matrix)):
        for c in range(len(matrix[r])):
            index = matrix[r][c]
            if index is not None:
                led_config[index]['matrix'] = [r, c]

    return led_config<|MERGE_RESOLUTION|>--- conflicted
+++ resolved
@@ -197,11 +197,8 @@
     }
     if _type is Token.Literal.Number.Integer:
         return int(value)
-<<<<<<< HEAD
-=======
     if _type is Token.Literal.Number.Float:
         return float(value)
->>>>>>> 85289e34
     if _type is Token.Literal.Number.Hex:
         return int(value, 0)
     if _type is Token.Name and value in value_map.keys():
@@ -238,11 +235,7 @@
                 bracket_count -= 1
             else:
                 # Assume any non whitespace value here is important enough to stash
-<<<<<<< HEAD
-                if _type in [Token.Literal.Number.Integer, Token.Literal.Number.Hex, Token.Name]:
-=======
                 if _type in [Token.Literal.Number.Integer, Token.Literal.Number.Float, Token.Literal.Number.Hex, Token.Name]:
->>>>>>> 85289e34
                     if section == 1 and bracket_count == 3:
                         matrix_raw.append(_coerce_led_token(_type, value))
                     if section == 2 and bracket_count == 3:
