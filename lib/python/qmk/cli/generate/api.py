"""This script automates the generation of the QMK API data.
"""
from pathlib import Path
import shutil
import hjson
import json

from milc import cli

from qmk.datetime import current_datetime
from qmk.info import info_json
from qmk.json_encoders import InfoJSONEncoder
from qmk.json_schema import json_load
from qmk.keyboard import find_readme, list_keyboards
<<<<<<< HEAD
from qmk.xap.common import get_xap_definition_files, update_xap_definitions
=======
from qmk.keycodes import load_spec, list_versions
>>>>>>> 219afaba

DATA_PATH = Path('data')
TEMPLATE_PATH = DATA_PATH / 'templates/api/'
BUILD_API_PATH = Path('.build/api_data/')


def _resolve_keycode_specs(output_folder):
    """To make it easier for consumers, publish pre-merged spec files
    """
    for version in list_versions():
        overall = load_spec(version)

        output_file = output_folder / f'constants/keycodes_{version}.json'
        output_file.write_text(json.dumps(overall, indent=4), encoding='utf-8')


def _filtered_keyboard_list():
    """Perform basic filtering of list_keyboards
    """
    keyboard_list = list_keyboards()
    if cli.args.filter:
        kb_list = []
        for keyboard_name in keyboard_list:
            if any(i in keyboard_name for i in cli.args.filter):
                kb_list.append(keyboard_name)
        keyboard_list = kb_list
    return keyboard_list


def _resolve_xap_specs(output_folder):
    """To make it easier for consumers, publish pre-merged spec files
    """
    overall = None
    for file in get_xap_definition_files():
        overall = update_xap_definitions(overall, hjson.load(file.open(encoding='utf-8')))

        # Inject dummy bits for unspecified response flags
        for n in range(0, 8):
            if str(n) not in overall['response_flags']['bits']:
                overall['response_flags']['bits'][str(n)] = {'name': '', 'description': '', 'define': '-'}

        output_file = output_folder / (file.stem + ".json")
        output_file.write_text(json.dumps(overall, indent=4), encoding='utf-8')


@cli.argument('-n', '--dry-run', arg_only=True, action='store_true', help="Don't write the data to disk.")
@cli.argument('-f', '--filter', arg_only=True, action='append', default=[], help="Filter the list of keyboards based on partial name matches the supplied value. May be passed multiple times.")
@cli.subcommand('Generate QMK API data', hidden=False if cli.config.user.developer else True)
def generate_api(cli):
    """Generates the QMK API data.
    """
    v1_dir = BUILD_API_PATH / 'v1'
    keyboard_all_file = v1_dir / 'keyboards.json'  # A massive JSON containing everything
    keyboard_list_file = v1_dir / 'keyboard_list.json'  # A simple list of keyboard targets
    keyboard_aliases_file = v1_dir / 'keyboard_aliases.json'  # A list of historical keyboard names and their new name
    keyboard_metadata_file = v1_dir / 'keyboard_metadata.json'  # All the data configurator/via needs for initialization
    usb_file = v1_dir / 'usb.json'  # A mapping of USB VID/PID -> keyboard target

    if BUILD_API_PATH.exists():
        shutil.rmtree(BUILD_API_PATH)

    shutil.copytree(TEMPLATE_PATH, BUILD_API_PATH)
    shutil.copytree(DATA_PATH, v1_dir)

    # Filter down when required
    keyboard_list = _filtered_keyboard_list()

    kb_all = {}
    usb_list = {}

    # Generate and write keyboard specific JSON files
    for keyboard_name in keyboard_list:
        kb_all[keyboard_name] = info_json(keyboard_name)
        keyboard_dir = v1_dir / 'keyboards' / keyboard_name
        keyboard_info = keyboard_dir / 'info.json'
        keyboard_readme = keyboard_dir / 'readme.md'
        keyboard_readme_src = find_readme(keyboard_name)

        keyboard_dir.mkdir(parents=True, exist_ok=True)
        keyboard_json = json.dumps({'last_updated': current_datetime(), 'keyboards': {keyboard_name: kb_all[keyboard_name]}})
        if not cli.args.dry_run:
            keyboard_info.write_text(keyboard_json)
            cli.log.debug('Wrote file %s', keyboard_info)

            if keyboard_readme_src:
                shutil.copyfile(keyboard_readme_src, keyboard_readme)
                cli.log.debug('Copied %s -> %s', keyboard_readme_src, keyboard_readme)

        if 'usb' in kb_all[keyboard_name]:
            usb = kb_all[keyboard_name]['usb']

            if 'vid' in usb and usb['vid'] not in usb_list:
                usb_list[usb['vid']] = {}

            if 'pid' in usb and usb['pid'] not in usb_list[usb['vid']]:
                usb_list[usb['vid']][usb['pid']] = {}

            if 'vid' in usb and 'pid' in usb:
                usb_list[usb['vid']][usb['pid']][keyboard_name] = usb

    # Generate data for the global files
    keyboard_list = sorted(kb_all)
    keyboard_aliases = json_load(Path('data/mappings/keyboard_aliases.json'))
    keyboard_metadata = {
        'last_updated': current_datetime(),
        'keyboards': keyboard_list,
        'keyboard_aliases': keyboard_aliases,
        'usb': usb_list,
    }

    # Feature specific handling
<<<<<<< HEAD
    _resolve_xap_specs(v1_dir / 'xap')
=======
    _resolve_keycode_specs(v1_dir)
>>>>>>> 219afaba

    # Write the global JSON files
    keyboard_all_json = json.dumps({'last_updated': current_datetime(), 'keyboards': kb_all}, cls=InfoJSONEncoder)
    usb_json = json.dumps({'last_updated': current_datetime(), 'usb': usb_list}, cls=InfoJSONEncoder)
    keyboard_list_json = json.dumps({'last_updated': current_datetime(), 'keyboards': keyboard_list}, cls=InfoJSONEncoder)
    keyboard_aliases_json = json.dumps({'last_updated': current_datetime(), 'keyboard_aliases': keyboard_aliases}, cls=InfoJSONEncoder)
    keyboard_metadata_json = json.dumps(keyboard_metadata, cls=InfoJSONEncoder)

    if not cli.args.dry_run:
        keyboard_all_file.write_text(keyboard_all_json)
        usb_file.write_text(usb_json)
        keyboard_list_file.write_text(keyboard_list_json)
        keyboard_aliases_file.write_text(keyboard_aliases_json)
        keyboard_metadata_file.write_text(keyboard_metadata_json)<|MERGE_RESOLUTION|>--- conflicted
+++ resolved
@@ -12,11 +12,8 @@
 from qmk.json_encoders import InfoJSONEncoder
 from qmk.json_schema import json_load
 from qmk.keyboard import find_readme, list_keyboards
-<<<<<<< HEAD
+from qmk.keycodes import load_spec, list_versions
 from qmk.xap.common import get_xap_definition_files, update_xap_definitions
-=======
-from qmk.keycodes import load_spec, list_versions
->>>>>>> 219afaba
 
 DATA_PATH = Path('data')
 TEMPLATE_PATH = DATA_PATH / 'templates/api/'
@@ -128,11 +125,10 @@
     }
 
     # Feature specific handling
-<<<<<<< HEAD
+    _resolve_keycode_specs(v1_dir)
+
+    # Feature specific handling
     _resolve_xap_specs(v1_dir / 'xap')
-=======
-    _resolve_keycode_specs(v1_dir)
->>>>>>> 219afaba
 
     # Write the global JSON files
     keyboard_all_json = json.dumps({'last_updated': current_datetime(), 'keyboards': kb_all}, cls=InfoJSONEncoder)
