--- conflicted
+++ resolved
@@ -195,8 +195,6 @@
 
 This will clear all keys besides the mods currently pressed.
 
-<<<<<<< HEAD
-=======
 ## Advanced Example: 
 
 ### Super ALT↯TAB
@@ -240,7 +238,6 @@
 ```
 
 ---
->>>>>>> 5fcd744d
 
 ##  **(DEPRECATED)** The Old Way: `MACRO()` & `action_get_macro`
 
@@ -318,15 +315,10 @@
 };
 ```
 
-<<<<<<< HEAD
-
-### Advanced Example: Single-Key Copy/Paste
-=======
 
 ## Advanced Example: 
 
 ### Single-Key Copy/Paste
->>>>>>> 5fcd744d
 
 This example defines a macro which sends `Ctrl-C` when pressed down, and `Ctrl-V` when released.
 
