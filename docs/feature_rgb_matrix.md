# RGB Matrix Lighting

This feature allows you to use RGB LED matrices driven by external drivers. It hooks into the RGBLIGHT system so you can use the same keycodes as RGBLIGHT to control it.

If you want to use single color LED's you should use the [LED Matrix Subsystem](feature_led_matrix.md) instead.
<<<<<<< HEAD

## Driver configuration
=======
>>>>>>> 5fcd744d

## Driver configuration
---
### IS31FL3731

There is basic support for addressable RGB matrix lighting with the I2C IS31FL3731 RGB controller. To enable it, add this to your `rules.mk`:

```C
RGB_MATRIX_ENABLE = IS31FL3731
```

Configure the hardware via your `config.h`:

```C
// This is a 7-bit address, that gets left-shifted and bit 0
// set to 0 for write, 1 for read (as per I2C protocol)
// The address will vary depending on your wiring:
// 0b1110100 AD <-> GND
// 0b1110111 AD <-> VCC
// 0b1110101 AD <-> SCL
// 0b1110110 AD <-> SDA
#define DRIVER_ADDR_1 0b1110100
#define DRIVER_ADDR_2 0b1110110

#define DRIVER_COUNT 2
#define DRIVER_1_LED_TOTAL 25
#define DRIVER_2_LED_TOTAL 24
#define DRIVER_LED_TOTAL DRIVER_1_LED_TOTAL + DRIVER_2_LED_TOTAL
```

Currently only 2 drivers are supported, but it would be trivial to support all 4 combinations.

Define these arrays listing all the LEDs in your `<keyboard>.c`:

```C
const is31_led g_is31_leds[DRIVER_LED_TOTAL] = {
/* Refer to IS31 manual for these locations
    *   driver
    *   |  R location
    *   |  |      G location
    *   |  |      |      B location
    *   |  |      |      | */
    {0, C1_3,  C2_3,  C3_3},
    ....
}
```

Where `Cx_y` is the location of the LED in the matrix defined by [the datasheet](http://www.issi.com/WW/pdf/31FL3731.pdf) and the header file `drivers/issi/is31fl3731.h`. The `driver` is the index of the driver you defined in your `config.h` (`0` or `1` right now).

<<<<<<< HEAD
=======
---
>>>>>>> 5fcd744d
###  IS31FL3733/IS31FL3737

!> For the IS31FL3737, replace all instances of `IS31FL3733` below with `IS31FL3737`.

There is basic support for addressable RGB matrix lighting with the I2C IS31FL3733 RGB controller. To enable it, add this to your `rules.mk`:

```C
RGB_MATRIX_ENABLE = IS31FL3733
```

Configure the hardware via your `config.h`:

```C
// This is a 7-bit address, that gets left-shifted and bit 0
// set to 0 for write, 1 for read (as per I2C protocol)
// The address will vary depending on your wiring:
// 00 <-> GND
// 01 <-> SCL
// 10 <-> SDA
// 11 <-> VCC
// ADDR1 represents A1:A0 of the 7-bit address.
// ADDR2 represents A3:A2 of the 7-bit address.
// The result is: 0b101(ADDR2)(ADDR1)
#define DRIVER_ADDR_1 0b1010000
#define DRIVER_ADDR_2 0b1010000 // this is here for compliancy reasons.

#define DRIVER_COUNT 2
#define DRIVER_1_LED_TOTAL 64
#define DRIVER_LED_TOTAL DRIVER_1_LED_TOTAL
```

Currently only a single drivers is supported, but it would be trivial to support all 4 combinations. For now define `DRIVER_ADDR_2` as `DRIVER_ADDR_1`

Define these arrays listing all the LEDs in your `<keyboard>.c`:

```C
const is31_led g_is31_leds[DRIVER_LED_TOTAL] = {
/* Refer to IS31 manual for these locations
    *   driver
    *   |  R location
    *   |  |       G location
    *   |  |       |       B location
    *   |  |       |       | */
    {0, B_1,    A_1,    C_1},
    ....
}
```

Where `X_Y` is the location of the LED in the matrix defined by [the datasheet](http://www.issi.com/WW/pdf/31FL3733.pdf) and the header file `drivers/issi/is31fl3733.h`. The `driver` is the index of the driver you defined in your `config.h` (Only `0` right now).

---

### WS2812 (AVR only)

There is basic support for addressable RGB matrix lighting with a WS2811/WS2812{a,b,c} addressable LED strand. To enable it, add this to your `rules.mk`:

```C
RGB_MATRIX_ENABLE = WS2812
```

Configure the hardware via your `config.h`:

```C
// The pin connected to the data pin of the LEDs
#define RGB_DI_PIN D7
// The number of LEDs connected
#define DRIVER_LED_TOTAL 70
```

---

From this point forward the configuration is the same for all the drivers. 

```C
const rgb_led g_rgb_leds[DRIVER_LED_TOTAL] = {
/*  {row | col << 4}
    *    |         {x=0..224, y=0..64}
    *    |            |              modifier
    *    |            |                | */
    {{0|(0<<4)},   {20.36*0, 21.33*0}, 1},
    {{0|(1<<4)},   {20.36*1, 21.33*0}, 1},
    ....
}
```

The format for the matrix position used in this array is `{row | (col << 4)}`. The `x` is between (inclusive) 0-224, and `y` is between (inclusive) 0-64. The easiest way to calculate these positions is:

```C
x = 224 / ( NUMBER_OF_COLS - 1 ) * ROW_POSITION
y = 64 / (NUMBER_OF_ROWS - 1 ) * COL_POSITION
```

Where all variables are decimels/floats.

`modifier` is a boolean, whether or not a certain key is considered a modifier (used in some effects).

## Keycodes

All RGB keycodes are currently shared with the RGBLIGHT system:

* `RGB_TOG` - toggle
* `RGB_MOD` - cycle through modes
* `RGB_HUI` - increase hue
* `RGB_HUD` - decrease hue
* `RGB_SAI` - increase saturation
* `RGB_SAD` - decrease saturation
* `RGB_VAI` - increase value
* `RGB_VAD` - decrease value
* `RGB_SPI` - increase speed effect (no EEPROM support)
* `RGB_SPD` - decrease speed effect (no EEPROM support)
* `RGB_MODE_*` keycodes will generally work, but are not currently mapped to the correct effects for the RGB Matrix system

## RGB Matrix Effects

All effects have been configured to support current configuration values (Hue, Saturation, Value, & Speed) unless otherwise noted below. These are the effects that are currently available:

```C
enum rgb_matrix_effects {
    RGB_MATRIX_NONE = 0,
    RGB_MATRIX_SOLID_COLOR = 1,     // Static single hue, no speed support
    RGB_MATRIX_ALPHAS_MODS,         // Static dual hue, speed is hue for secondary hue
    RGB_MATRIX_GRADIENT_UP_DOWN,    // Static gradient top to bottom, speed controls how much gradient changes
    RGB_MATRIX_BREATHING,           // Single hue brightness cycling animation
    RGB_MATRIX_CYCLE_ALL,           // Full keyboard solid hue cycling through full gradient
    RGB_MATRIX_CYCLE_LEFT_RIGHT,    // Full gradient scrolling left to right 
    RGB_MATRIX_CYCLE_UP_DOWN,       // Full gradient scrolling top to bottom
    RGB_MATRIX_RAINBOW_MOVING_CHEVRON,  // Full gradent Chevron shapped scrolling left to right
    RGB_MATRIX_DUAL_BEACON,         // Full gradient spinning around center of keyboard
    RGB_MATRIX_RAINBOW_BEACON,      // Full tighter gradient spinning around center of keyboard
    RGB_MATRIX_RAINBOW_PINWHEELS,   // Full dual gradients spinning two halfs of keyboard
    RGB_MATRIX_RAINDROPS,           // Randomly changes a single key's hue
    RGB_MATRIX_JELLYBEAN_RAINDROPS, // Randomly changes a single key's hue and saturation
    RGB_MATRIX_DIGITAL_RAIN,        // That famous computer simulation
#if defined(RGB_MATRIX_KEYPRESSES) || defined(RGB_MATRIX_KEYRELEASES)
    RGB_MATRIX_SOLID_REACTIVE_SIMPLE,   // Pulses keys hit to hue & value then fades value out
    RGB_MATRIX_SOLID_REACTIVE,      // Static single hue, pulses keys hit to shifted hue then fades to current hue
    RGB_MATRIX_SPLASH,              // Full gradient & value pulse away from a single key hit then fades value out
    RGB_MATRIX_MULTISPLASH,         // Full gradient & value pulse away from multiple key hits then fades value out
    RGB_MATRIX_SOLID_SPLASH,        // Hue & value pulse away from a single key hit then fades value out
    RGB_MATRIX_SOLID_MULTISPLASH,   // Hue & value pulse away from multiple key hits then fades value out
#endif
    RGB_MATRIX_EFFECT_MAX
};
```
    
You can disable a single effect by defining `DISABLE_[EFFECT_NAME]` in your `config.h`:


|Define                                             |Description                                 |
|---------------------------------------------------|--------------------------------------------|
|`#define DISABLE_RGB_MATRIX_ALPHAS_MODS`           |Disables `RGB_MATRIX_ALPHAS_MODS`           |
|`#define DISABLE_RGB_MATRIX_GRADIENT_UP_DOWN`      |Disables `RGB_MATRIX_GRADIENT_UP_DOWN`      |
|`#define DISABLE_RGB_MATRIX_BREATHING`             |Disables `RGB_MATRIX_BREATHING`             |
|`#define DISABLE_RGB_MATRIX_CYCLE_ALL`             |Disables `RGB_MATRIX_CYCLE_ALL`             |
|`#define DISABLE_RGB_MATRIX_CYCLE_LEFT_RIGHT`      |Disables `RGB_MATRIX_CYCLE_LEFT_RIGHT`      |
|`#define DISABLE_RGB_MATRIX_CYCLE_UP_DOWN`         |Disables `RGB_MATRIX_CYCLE_UP_DOWN`         |
|`#define DISABLE_RGB_MATRIX_RAINBOW_MOVING_CHEVRON`|Disables `RGB_MATRIX_RAINBOW_MOVING_CHEVRON`|
|`#define DISABLE_RGB_MATRIX_DUAL_BEACON`           |Disables `RGB_MATRIX_DUAL_BEACON`           |
|`#define DISABLE_RGB_MATRIX_RAINBOW_BEACON`        |Disables `RGB_MATRIX_RAINBOW_BEACON`        |
|`#define DISABLE_RGB_MATRIX_RAINBOW_PINWHEELS`     |Disables `RGB_MATRIX_RAINBOW_PINWHEELS`     |
|`#define DISABLE_RGB_MATRIX_RAINDROPS`             |Disables `RGB_MATRIX_RAINDROPS`             |
|`#define DISABLE_RGB_MATRIX_JELLYBEAN_RAINDROPS`   |Disables `RGB_MATRIX_JELLYBEAN_RAINDROPS`   |
|`#define DISABLE_RGB_MATRIX_DIGITAL_RAIN`          |Disables `RGB_MATRIX_DIGITAL_RAIN`          |
|`#define DISABLE_RGB_MATRIX_SOLID_REACTIVE`        |Disables `RGB_MATRIX_SOLID_REACTIVE`        |
|`#define DISABLE_RGB_MATRIX_SOLID_REACTIVE_SIMPLE` |Disables `RGB_MATRIX_SOLID_REACTIVE_SIMPLEE`|
|`#define DISABLE_RGB_MATRIX_SPLASH`                |Disables `RGB_MATRIX_SPLASH`                |
|`#define DISABLE_RGB_MATRIX_MULTISPLASH`           |Disables `RGB_MATRIX_MULTISPLASH`           |
|`#define DISABLE_RGB_MATRIX_SOLID_SPLASH`          |Disables `RGB_MATRIX_SOLID_SPLASH`          |
|`#define DISABLE_RGB_MATRIX_SOLID_MULTISPLASH`     |Disables `RGB_MATRIX_SOLID_MULTISPLASH`     |


## Custom layer effects

Custom layer effects can be done by defining this in your `<keyboard>.c`:

```C
void rgb_matrix_indicators_kb(void) {
    rgb_matrix_set_color(index, red, green, blue);
}
```

A similar function works in the keymap as `rgb_matrix_indicators_user`.

## Additional `config.h` Options

```C
#define RGB_MATRIX_KEYPRESSES // reacts to keypresses
#define RGB_MATRIX_KEYRELEASES // reacts to keyreleases (instead of keypresses)
#define RGB_DISABLE_AFTER_TIMEOUT 0 // number of ticks to wait until disabling effects
#define RGB_DISABLE_WHEN_USB_SUSPENDED false // turn off effects when suspended
#define RGB_MATRIX_LED_PROCESS_LIMIT (DRIVER_LED_TOTAL + 4) / 5 // limits the number of LEDs to process in an animation per task run (increases keyboard responsiveness)
#define RGB_MATRIX_LED_FLUSH_LIMIT 16 // limits in milliseconds how frequently an animation will update the LEDs. 16 (16ms) is equivalent to limiting to 60fps (increases keyboard responsiveness)
#define RGB_MATRIX_MAXIMUM_BRIGHTNESS 200 // limits maximum brightness of LEDs to 200 out of 255. If not defined maximum brightness is set to 255
```

## EEPROM storage

The EEPROM for it is currently shared with the RGBLIGHT system (it's generally assumed only one RGB would be used at a time), but could be configured to use its own 32bit address with:

```C
#define EECONFIG_RGB_MATRIX (uint32_t *)16
```

Where `16` is an unused index from `eeconfig.h`.

## Suspended state

To use the suspend feature, add this to your `<keyboard>.c`:

```C
void suspend_power_down_kb(void)
{
    rgb_matrix_set_suspend_state(true);
}

void suspend_wakeup_init_kb(void)
{
    rgb_matrix_set_suspend_state(false);
}
```<|MERGE_RESOLUTION|>--- conflicted
+++ resolved
@@ -3,11 +3,6 @@
 This feature allows you to use RGB LED matrices driven by external drivers. It hooks into the RGBLIGHT system so you can use the same keycodes as RGBLIGHT to control it.
 
 If you want to use single color LED's you should use the [LED Matrix Subsystem](feature_led_matrix.md) instead.
-<<<<<<< HEAD
-
-## Driver configuration
-=======
->>>>>>> 5fcd744d
 
 ## Driver configuration
 ---
@@ -57,10 +52,7 @@
 
 Where `Cx_y` is the location of the LED in the matrix defined by [the datasheet](http://www.issi.com/WW/pdf/31FL3731.pdf) and the header file `drivers/issi/is31fl3731.h`. The `driver` is the index of the driver you defined in your `config.h` (`0` or `1` right now).
 
-<<<<<<< HEAD
-=======
----
->>>>>>> 5fcd744d
+---
 ###  IS31FL3733/IS31FL3737
 
 !> For the IS31FL3737, replace all instances of `IS31FL3733` below with `IS31FL3737`.
